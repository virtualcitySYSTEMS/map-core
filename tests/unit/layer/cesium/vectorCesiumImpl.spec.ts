--- conflicted
+++ resolved
@@ -14,16 +14,8 @@
 import VectorLayer from '../../../../src/layer/vectorLayer.js';
 import { setCesiumMap } from '../../helpers/cesiumHelpers.js';
 import { timeout } from '../../helpers/helpers.js';
-<<<<<<< HEAD
+import { primitives } from '../../../../index.js';
 import type { CesiumMap, VectorCesiumImpl } from '../../../../index.js';
-=======
-import {
-  CesiumMap,
-  OpenlayersMap,
-  primitives,
-  VectorCesiumImpl,
-} from '../../../../index.js';
->>>>>>> 0cfa3b72
 
 describe('VectorCesiumImpl', () => {
   let sandbox: SinonSandbox;
