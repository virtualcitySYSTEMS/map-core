import sinon, { type SinonSandbox } from 'sinon';
import { expect } from 'chai';
import LRUCache from 'ol/structs/LRUCache.js';
import { Math as CesiumMath } from '@vcmap-cesium/engine';
import Point from 'ol/geom/Point.js';
import LineString from 'ol/geom/LineString.js';
import Polygon from 'ol/geom/Polygon.js';
import Feature from 'ol/Feature.js';
import type { TileProviderOptions } from '../../../../src/layer/tileProvider/tileProvider.js';
import TileProvider, {
  FEATURE_BY_COORDINATE_PIXEL_BUFFER,
  mercatorResolutionsToLevel,
} from '../../../../src/layer/tileProvider/tileProvider.js';
import Extent from '../../../../src/util/extent.js';
import Projection, {
  wgs84Projection,
} from '../../../../src/util/projection.js';

describe('TileProvider', () => {
  let sandbox: SinonSandbox;

  let tileProvider: TileProvider;

  before(() => {
    sandbox = sinon.createSandbox();
    tileProvider = new TileProvider({
      tileCacheSize: 1,
      baseLevels: [10, 17, 17, 14],
    });
  });

  after(() => {
    tileProvider.destroy();
  });

  describe('tileProvider creation', () => {
    it('should set the TileCacheSize', () => {
      expect(tileProvider.tileCacheSize).to.be.equal(1);
    });

    it('should remove duplicates and sort baseLevels', () => {
      expect(tileProvider.baseLevels).to.have.ordered.members([17, 14, 10]);
    });

    it('should create empty cache for each unique baseLevel', () => {
      expect(tileProvider.cache.size).to.be.equal(3);
      expect(tileProvider.cache.get(10)).to.be.an.instanceof(LRUCache);
      expect(tileProvider.cache.get(10)?.getCount()).to.be.equal(0);
      expect(tileProvider.cache.get(17)).to.be.an.instanceof(LRUCache);
      expect(tileProvider.cache.get(14)).to.be.an.instanceof(LRUCache);
    });
  });

  describe('tileCacheSize', () => {
    let tileProviderTileCache: TileProvider;

    before(() => {
      tileProviderTileCache = new TileProvider({
        tileCacheSize: 2,
        baseLevels: [10],
      });
    });

    afterEach(async () => {
      await tileProviderTileCache.clearCache();
    });

    after(() => {
      tileProviderTileCache.destroy();
    });

    it('should reduce the tileCache', async () => {
      await tileProviderTileCache.getFeaturesForTile(1, 1, 10);
      await tileProviderTileCache.getFeaturesForTile(1, 2, 10);
      expect(tileProviderTileCache.rtreeCache.size).to.be.equal(2);
      await tileProviderTileCache.setTileCacheSize(1);
      expect(tileProviderTileCache.rtreeCache.size).to.be.equal(1);
    });

    it('should extent the tileCache', async () => {
      await tileProviderTileCache.setTileCacheSize(2);
      await tileProviderTileCache.getFeaturesForTile(1, 1, 10);
      await tileProviderTileCache.getFeaturesForTile(1, 2, 10);
      await tileProviderTileCache.getFeaturesForTile(1, 3, 10);
      expect(tileProviderTileCache.rtreeCache.size).to.be.equal(2);
      await tileProviderTileCache.setTileCacheSize(3);
      await tileProviderTileCache.getFeaturesForTile(1, 1, 10);
      expect(tileProviderTileCache.rtreeCache.size).to.be.equal(3);
    });
  });

  describe('getBaseLevel', () => {
    it('should return the baseLevel if it exists', () => {
      expect(tileProvider.getBaseLevel(17)).to.be.equal(17);
      expect(tileProvider.getBaseLevel(14)).to.be.equal(14);
      expect(tileProvider.getBaseLevel(10)).to.be.equal(10);
    });

    it('should return the nearest parent if no corresponding baseLevel exist', () => {
      expect(tileProvider.getBaseLevel(18)).to.be.equal(17);
      expect(tileProvider.getBaseLevel(13)).to.be.equal(10);
    });

    it('should return undefined if no baselevel or parent baseLevel can be found', () => {
      expect(tileProvider.getBaseLevel(9)).to.be.undefined;
      expect(tileProvider.getBaseLevel(0)).to.be.undefined;
    });
  });

  describe('getBaseLevelForResolution', () => {
    it('should return the best fitting resolution for latitude 0 without correction', () => {
      expect(
        tileProvider.getBaseLevelForResolution(
          mercatorResolutionsToLevel[0],
          0,
        ),
      ).to.be.equal(10);
      expect(
        tileProvider.getBaseLevelForResolution(
          mercatorResolutionsToLevel[10],
          0,
        ),
      ).to.be.equal(10);
      expect(
        tileProvider.getBaseLevelForResolution(
          mercatorResolutionsToLevel[11],
          0,
        ),
      ).to.be.equal(10);
      expect(
        tileProvider.getBaseLevelForResolution(
          mercatorResolutionsToLevel[13],
          0,
        ),
      ).to.be.equal(10);
      expect(
        tileProvider.getBaseLevelForResolution(
          mercatorResolutionsToLevel[13] - 0.1,
          0,
        ),
      ).to.be.equal(14);
      expect(
        tileProvider.getBaseLevelForResolution(
          mercatorResolutionsToLevel[20],
          0,
        ),
      ).to.be.equal(17);
    });

    it('should do a correction for the mercator latitude scale Factor ', () => {
      expect(
        tileProvider.getBaseLevelForResolution(
          mercatorResolutionsToLevel[13],
          CesiumMath.toRadians(45),
        ),
      ).to.be.equal(10);
      expect(
        tileProvider.getBaseLevelForResolution(
          mercatorResolutionsToLevel[13] - 0.1,
          CesiumMath.toRadians(45),
        ),
      ).to.be.equal(10);
      expect(
        tileProvider.getBaseLevelForResolution(
          mercatorResolutionsToLevel[13] - 3,
          CesiumMath.toRadians(45),
        ),
      ).to.be.equal(14);
    });
  });

  describe('getFeaturesForTile', () => {
    let loaderSpy: sinon.SinonSpy;

    beforeEach(() => {
      loaderSpy = sandbox.spy(tileProvider, 'loader');
    });

    afterEach(async () => {
      await tileProvider.clearCache();
      sandbox.restore();
    });

    it('should forward requests to the corresponding first baseLevel', async () => {
      await tileProvider.getFeaturesForTile(1, 1, 17);
      expect(loaderSpy).to.have.been.calledWith(1, 1, 17);
    });

    it('should use the cache for already requested tiles', async () => {
      await tileProvider.getFeaturesForTile(1, 1, 10);
      await tileProvider.getFeaturesForTile(1, 1, 10);
      expect(loaderSpy).to.have.been.calledOnce;
    });

    it('should call the loader with the corresponding nearest Parent tile', async () => {
      await tileProvider.getFeaturesForTile(500, 500, 11);
      expect(loaderSpy).to.have.been.calledWith(250, 250, 10);
      await tileProvider.getFeaturesForTile(400, 400, 16);
      expect(loaderSpy).to.have.been.calledWith(100, 100, 14);
    });

    it('should aggregate calls to the nearest ChildLevel if no parent Baselevel exists', async () => {
      await tileProvider.getFeaturesForTile(100, 100, 9);
      expect(loaderSpy.callCount).to.be.equal(4);
      expect(loaderSpy).to.have.been.calledWith(200, 200, 10);
      expect(loaderSpy).to.have.been.calledWith(201, 200, 10);
      expect(loaderSpy).to.have.been.calledWith(201, 201, 10);
      expect(loaderSpy).to.have.been.calledWith(200, 201, 10);
    });

    it('should aggregate calls up to 2 ChildLevels if no parent Baselevel exists', async () => {
      await tileProvider.getFeaturesForTile(100, 100, 8);
      expect(loaderSpy.callCount).to.be.equal(16);
      expect(loaderSpy).to.have.been.calledWith(400, 400, 10);
    });

    it('should not aggregate calls if allowTileAggregation is deactivated', async () => {
      tileProvider.allowTileAggregation = false;
      await tileProvider.getFeaturesForTile(100, 100, 8);
      expect(loaderSpy).to.not.have.been.called;
      tileProvider.allowTileAggregation = true;
    });

    it('should respect max Cache Size and unload tiles', async () => {
      await tileProvider.setTileCacheSize(1);
      await tileProvider.getFeaturesForTile(1, 1, 10);
      expect(tileProvider.rtreeCache.has('10/1/1')).to.be.true;
      await tileProvider.getFeaturesForTile(1, 2, 10);
      expect(tileProvider.rtreeCache.has('10/1/1')).to.be.false;
      await tileProvider.setTileCacheSize(2);
    });

    it('should load unloaded tile again', async () => {
      await tileProvider.setTileCacheSize(1);
      await tileProvider.getFeaturesForTile(1, 1, 10);
      expect(tileProvider.rtreeCache.has('10/1/1')).to.be.true;
      await tileProvider.getFeaturesForTile(1, 2, 10);
      expect(tileProvider.rtreeCache.has('10/1/1')).to.be.false;
      await tileProvider.getFeaturesForTile(1, 1, 10);
      expect(tileProvider.rtreeCache.has('10/1/1')).to.be.true;
    });

    it('should fill the sourceCache', async () => {
      await tileProvider.getFeaturesForTile(1, 1, 10);
      expect(tileProvider.rtreeCache.has(tileProvider.getCacheKey(1, 1, 10))).to
        .be.true;
    });

    it('should clear unloaded Tiles from the sourceCache', async () => {
      await tileProvider.getFeaturesForTile(1, 1, 10);
      expect(tileProvider.rtreeCache.has(tileProvider.getCacheKey(1, 1, 10))).to
        .be.true;
      await tileProvider.getFeaturesForTile(1, 2, 10);
      expect(tileProvider.rtreeCache.has(tileProvider.getCacheKey(1, 1, 10))).to
        .be.false;
    });
  });

  describe('getFeaturesForExtent', () => {
    let loaderStub: sinon.SinonStub;
    let extent: Extent;

    before(() => {
      extent = new Extent({
        projection: wgs84Projection.toJSON(),
        coordinates: [13.3, 52, 13.3005, 52.005],
      });
    });

    beforeEach(() => {
      loaderStub = sandbox.stub(tileProvider, 'loader');
      loaderStub.returns(Promise.resolve([]));
    });

    afterEach(async () => {
      await tileProvider.clearCache();
      sandbox.restore();
    });

    it('should load all the tiles for a given extent at the highest level', async () => {
      await tileProvider.getFeaturesForExtent(extent);
      expect(loaderStub).to.have.been.calledWith(70378, 43292, 17);
      expect(loaderStub).to.have.been.calledWith(70378, 43293, 17);
      expect(loaderStub).to.have.been.calledWith(70378, 43294, 17);
      expect(loaderStub).to.have.been.calledWith(70378, 43295, 17);
    });

    it('should load all tile for a given extent and level', async () => {
      await tileProvider.getFeaturesForExtent(extent, 10);
      expect(loaderStub).to.have.been.calledOnce;
      expect(loaderStub).to.have.been.calledWith(549, 338, 10);
    });

    it('should return features from the tiles, if they intersect the extent', async () => {
      const intersection = new Feature({
        geometry: new Point(Projection.wgs84ToMercator([13.3002, 52.002, 0])),
      });

      const noIntersection = new Feature({
        geometry: new Point(Projection.wgs84ToMercator([13.2, 52.1, 0])),
      });

      loaderStub.returns(Promise.resolve([intersection, noIntersection]));
      const features = await tileProvider.getFeaturesForExtent(extent, 10);
      expect(features).to.include(intersection);
      expect(features).to.not.include(noIntersection);
    });
  });

  describe('feature Handling', () => {
    let featuresTile1: Array<Feature>;
    let featuresTile2: Array<Feature>;
    let f1: Feature;
    let f2: Feature;
    let f3: Feature;
    let f4: Feature;

    before(() => {
      f1 = new Feature({
        geometry: new Point([1, 1]),
        idProp: 'idTest1',
      });
      f1.setId('id1');
      f2 = new Feature({
        geometry: new Point([1, 2]),
        idProp: 'idTest2',
      });
      f2.setId('id2');
      f3 = new Feature({
        geometry: new Point([1, 1]),
        idProp: 'idTest3',
      });
      f3.setId('id3');
      f4 = new Feature({
        geometry: new Point([1, 2]),
        idProp: 'idTest4',
      });
      f4.setId('id2');
      featuresTile1 = [f1, f2];
      featuresTile2 = [f3, f4];
<<<<<<< HEAD

      sandbox.stub(tileProvider, 'loader').callsFake((x) => {
=======
      sandbox.stub(tileProvider, 'loader').callsFake((x, y, level) => {
>>>>>>> 3008234e
        if (x === 1) {
          return Promise.resolve(featuresTile1);
        } else {
          return Promise.resolve(featuresTile2);
        }
      });
    });

    afterEach(async () => {
      await tileProvider.clearCache();
    });

    after(() => {
      sandbox.restore();
    });

    describe('getFeaturesForTile features', () => {
      it('should return the features', async () => {
        const requestedFeatures = await tileProvider.getFeaturesForTile(
          1,
          1,
          10,
        );
        expect(requestedFeatures).to.have.members(featuresTile1);
      });

      it('should track the featureId to the TileId', async () => {
        await tileProvider.getFeaturesForTile(1, 1, 10);
        expect(tileProvider.featureIdToTileIds.has('id1')).to.be.true;
        expect([
          ...tileProvider.featureIdToTileIds.get('id1')!,
        ]).to.have.members([tileProvider.getCacheKey(1, 1, 10)]);
      });

      it('should remove featureId from the featureTracking if the tile is unloaded', async () => {
        await tileProvider.getFeaturesForTile(1, 1, 10);
        expect(tileProvider.featureIdToTileIds.has('id1')).to.be.true;
        await tileProvider.getFeaturesForTile(2, 1, 10);
        await new Promise((res) => {
          setTimeout(res, 0);
        }); // cleanup is not synchronous.
        expect(tileProvider.featureIdToTileIds.has('id1')).to.be.false;
      });
    });

    describe('forEachFeature', () => {
      it('should call function for each feature', async () => {
        const featuresFound: Array<Feature> = [];
        await tileProvider.getFeaturesForTile(1, 1, 10);
        tileProvider.forEachFeature((feature) => {
          featuresFound.push(feature);
        });
        expect(featuresFound).to.have.members(featuresTile1);
      });
    });

    describe('larger Cache', () => {
      let tileProviderLargeCache: TileProvider;

      before(() => {
        tileProviderLargeCache = new TileProvider({
          tileCacheSize: 10,
          baseLevels: [10, 17, 17, 14],
        });
<<<<<<< HEAD

=======
>>>>>>> 3008234e
        sandbox.stub(tileProviderLargeCache, 'loader').callsFake((x) => {
          if (x === 1) {
            return Promise.resolve(featuresTile1);
          } else {
            return Promise.resolve(featuresTile2);
          }
        });
      });

      afterEach(async () => {
        await tileProviderLargeCache.clearCache();
      });

      after(() => {
        tileProviderLargeCache.destroy();
      });

      it('should collect the tileIds for features with the same ID', async () => {
        await tileProviderLargeCache.getFeaturesForTile(1, 1, 10);
        await tileProviderLargeCache.getFeaturesForTile(2, 1, 10);
        expect(tileProviderLargeCache.featureIdToTileIds.has('id1')).to.be.true;
        expect(tileProviderLargeCache.featureIdToTileIds.has('id2')).to.be.true;
        expect(tileProviderLargeCache.featureIdToTileIds.has('id3')).to.be.true;
        const tileIds = [
          tileProviderLargeCache.getCacheKey(1, 1, 10),
          tileProviderLargeCache.getCacheKey(2, 1, 10),
        ];
        expect([
          ...tileProviderLargeCache.featureIdToTileIds.get('id2')!,
        ]).to.have.members(tileIds);
      });
    });

    describe('tracking disabled', () => {
      let tileProviderWithoutTracking: TileProvider;

      before(() => {
        tileProviderWithoutTracking = new TileProvider({
          tileCacheSize: 10,
          baseLevels: [10, 17, 17, 14],
          trackFeaturesToTiles: false,
        });

        sandbox.stub(tileProviderWithoutTracking, 'loader').callsFake((x) => {
          if (x === 1) {
            return Promise.resolve(featuresTile1);
          } else {
            return Promise.resolve(featuresTile2);
          }
        });
      });

      afterEach(async () => {
        await tileProviderWithoutTracking.clearCache();
      });

      after(() => {
        tileProviderWithoutTracking.destroy();
      });

      it('should not collect FeatureIds, if trackFeaturesToTiles is deactivated', async () => {
        await tileProviderWithoutTracking.getFeaturesForTile(1, 1, 10);
        expect(tileProviderWithoutTracking.featureIdToTileIds.has('id1')).to.be
          .false;
        expect(tileProviderWithoutTracking.featureIdToTileIds.has('id2')).to.be
          .false;
      });
    });

    describe('idProperty', () => {
      let tileProviderIdProperty: TileProvider;

      before(() => {
        tileProviderIdProperty = new TileProvider({
          tileCacheSize: 10,
          baseLevels: [10, 17, 17, 14],
          idProperty: 'idProp',
        });

        sandbox.stub(tileProviderIdProperty, 'loader').callsFake((x) => {
          if (x === 1) {
            return Promise.resolve(featuresTile1);
          } else {
            return Promise.resolve(featuresTile2);
          }
        });
      });

      afterEach(async () => {
        await tileProviderIdProperty.clearCache();
      });

      after(() => {
        tileProviderIdProperty.destroy();
      });

      it('should', async () => {
        await tileProviderIdProperty.getFeaturesForTile(1, 1, 10);
        expect(tileProviderIdProperty.featureIdToTileIds.has('idTest1')).to.be
          .true;
        expect(tileProviderIdProperty.featureIdToTileIds.has('idTest2')).to.be
          .true;
      });
    });
  });

  describe('getFeaturesAtCoordinate', () => {
    let pointFeature: Feature;
    let lineFeature: Feature;
    let polygonFeature: Feature;

    before(() => {
      pointFeature = new Feature({
        geometry: new Point([3, 3]),
      });
      pointFeature.setId('point');
      lineFeature = new Feature({
        geometry: new LineString([
          [3, 0],
          [3, 1],
        ]),
      });
      lineFeature.setId('line');
      polygonFeature = new Feature({
        geometry: new Polygon([
          [
            [0, 0],
            [0, 2],
            [2, 2],
            [2, 0],
            [0, 0],
          ],
        ]),
      });
      polygonFeature.setId('polygon');
      sandbox.stub(tileProvider, 'loader').callsFake((x, y, level) => {
        return Promise.resolve([pointFeature, lineFeature, polygonFeature]);
      });
    });

    afterEach(async () => {
      await tileProvider.clearCache();
    });

    after(() => {
      sandbox.restore();
    });

    it('should return exactly intersecting Point Feature', async () => {
      const features = await tileProvider.getFeaturesByCoordinate(
        [3, 3, 0],
        0.001,
      );
      expect(features).to.have.members([pointFeature]);
    });

    it('should return the Point Feature if the coordinate is up to FEATURE_BY_COORDINATE_PIXEL_BUFFER next to it', async () => {
      const features = await tileProvider.getFeaturesByCoordinate(
        [3 + 0.1 * FEATURE_BY_COORDINATE_PIXEL_BUFFER, 3, 0],
        0.1,
      );
      expect(features).to.have.members([pointFeature]);
    });

    it('should not return features, if its more than FEATURE_BY_COORDINATE_PIXEL_BUFFER distance', async () => {
      const features = await tileProvider.getFeaturesByCoordinate(
        [3 + (0.1 * FEATURE_BY_COORDINATE_PIXEL_BUFFER + 0.1), 3, 0],
        0.1,
      );
      expect(features).to.be.empty;
    });

    it('should return exactly intersecting LineString Feature', async () => {
      const features = await tileProvider.getFeaturesByCoordinate(
        [3, 0, 0],
        0.001,
      );
      expect(features).to.have.members([lineFeature]);
    });

    it('should return the Line Feature if the coordinate is up to FEATURE_BY_COORDINATE_PIXEL_BUFFER next to it', async () => {
      const features = await tileProvider.getFeaturesByCoordinate(
        [3 + 0.1 * FEATURE_BY_COORDINATE_PIXEL_BUFFER, 0.5, 0],
        0.1,
      );
      expect(features).to.have.members([lineFeature]);
    });

    it('should not return the Line Feature if the coordinate is more than FEATURE_BY_COORDINATE_PIXEL_BUFFER next to it', async () => {
      const features = await tileProvider.getFeaturesByCoordinate(
        [3 + (0.1 * FEATURE_BY_COORDINATE_PIXEL_BUFFER + 0.1), 0.5, 0],
        0.1,
      );
      expect(features).to.be.empty;
    });

    it('should return intersecting Polygon Feature', async () => {
      const features = await tileProvider.getFeaturesByCoordinate(
        [1, 1, 0],
        0.001,
      );
      expect(features).to.have.members([polygonFeature]);
    });

    it('should not return Polygon Feature if the coordinate is not intersecting', async () => {
      const features = await tileProvider.getFeaturesByCoordinate(
        [1, 2.001, 0],
        0.001,
      );
      expect(features).to.be.empty;
    });
  });

  describe('serialization', () => {
    describe('of a default tile provider', () => {
      it('should only return type and name', () => {
        const outputConfig = new TileProvider({}).toJSON();
        expect(outputConfig).to.have.all.keys(['type', 'name']);
      });
    });

    describe('of a configured tile provider', () => {
      let inputConfig: TileProviderOptions;
      let outputConfig: TileProviderOptions;

      before(() => {
        inputConfig = {
          tileCacheSize: 40,
          baseLevels: [0, 4, 3],
          trackFeaturesToTiles: false,
          allowTileAggregation: false,
        };
        outputConfig = new TileProvider(inputConfig).toJSON();
      });

      it('should configure tileCacheSize', () => {
        expect(outputConfig).to.have.property(
          'tileCacheSize',
          inputConfig.tileCacheSize,
        );
      });

      it('should configure trackFeaturesToTiles', () => {
        expect(outputConfig).to.have.property(
          'trackFeaturesToTiles',
          inputConfig.trackFeaturesToTiles,
        );
      });

      it('should configure allowTileAggregation', () => {
        expect(outputConfig).to.have.property(
          'allowTileAggregation',
          inputConfig.allowTileAggregation,
        );
      });

      it('should configure baseLevels', () => {
        expect(outputConfig)
          .to.have.property('baseLevels')
          .and.to.have.members(inputConfig.baseLevels!);
        expect(outputConfig.baseLevels).to.not.equal(inputConfig.baseLevels);
      });
    });
  });
});<|MERGE_RESOLUTION|>--- conflicted
+++ resolved
@@ -338,12 +338,8 @@
       f4.setId('id2');
       featuresTile1 = [f1, f2];
       featuresTile2 = [f3, f4];
-<<<<<<< HEAD
 
       sandbox.stub(tileProvider, 'loader').callsFake((x) => {
-=======
-      sandbox.stub(tileProvider, 'loader').callsFake((x, y, level) => {
->>>>>>> 3008234e
         if (x === 1) {
           return Promise.resolve(featuresTile1);
         } else {
@@ -408,10 +404,7 @@
           tileCacheSize: 10,
           baseLevels: [10, 17, 17, 14],
         });
-<<<<<<< HEAD
-
-=======
->>>>>>> 3008234e
+
         sandbox.stub(tileProviderLargeCache, 'loader').callsFake((x) => {
           if (x === 1) {
             return Promise.resolve(featuresTile1);
@@ -547,7 +540,7 @@
         ]),
       });
       polygonFeature.setId('polygon');
-      sandbox.stub(tileProvider, 'loader').callsFake((x, y, level) => {
+      sandbox.stub(tileProvider, 'loader').callsFake(() => {
         return Promise.resolve([pointFeature, lineFeature, polygonFeature]);
       });
     });
