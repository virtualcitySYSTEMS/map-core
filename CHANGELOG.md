--- conflicted
+++ resolved
@@ -1,4 +1,3 @@
-<<<<<<< HEAD
 ### 5.1.0
 
 - added `setShadowMap()` and `shadowMapChanged` event on CesiumMap.
@@ -13,11 +12,10 @@
   - Fixes bug where removing an anchor crashed flightInstance
   - Fixes a bug where first anchor was not visualized on creation
   - Adds new class `FlightCollection`, which has an API to set and access active flight Player
-=======
+
 ### 5.0.4
 
 - fixes bug in vectorObliqueImpl, where same features were added twice to obliqueSource. Caused issues in editor.
->>>>>>> 0b9eff16
 
 ### 5.0.3
 
