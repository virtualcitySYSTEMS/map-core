--- conflicted
+++ resolved
@@ -1,9 +1,8 @@
-<<<<<<< HEAD
 ### 5.1.0
 
 - added `setShadowMap()` and `shadowMapChanged` event on CesiumMap.
 - added `hiddenObjects` to `VcsModuleConfig` and to `VcsApp` to globally hide objects from a config.
-=======
+
 ### 5.0.3
 
 - Fixes a type bug. Augmentation to openlayers & cesium are now properly exported.
@@ -19,7 +18,6 @@
 - updates prettier to v3.0
 - fixes Bug in cesiumMap.toJson function
 - fixes Bug where the OverrideCollection did not create a clone from an item on serialization
->>>>>>> f57e46b5
 
 ### 5.0.0
 
