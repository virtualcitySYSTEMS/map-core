--- conflicted
+++ resolved
@@ -1,4 +1,3 @@
-<<<<<<< HEAD
 ### 6.3.0
 
 #### Features
@@ -13,14 +12,13 @@
 - Removed the `balloonHeightOffset` property from all `FeatureLayer`s.
 - The event handler will no longer emit events with a position of `[0, 0, 0]` if no position could be determined.
   Instead, propagation is stopped on these events
-=======
+
 ### 6.2.3
 
 - Updates `getFeaturesByCoordinate` in `wmsFeatureProvider` to consider the extent and to respect the `tilingSchema` in the bbox calculation
 - adds `htmlPositionFeatureTitle` to `wmsFeatureProvider` which is added as to the point feature created if (responseType === 'text/html').
 - Fixes an issue with COG layers, where there would be stripes in 3D.
 - Added option `sourceOptions` to COGLayer to forward options to the Openlayers source: https://openlayers.org/en/latest/apidoc/module-ol_source_GeoTIFF-GeoTIFFSource.html
->>>>>>> 9068511b
 
 ### 6.2.2
 
