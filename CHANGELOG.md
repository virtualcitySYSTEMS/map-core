<<<<<<< HEAD
### 6.0.0-rc.4

- Updates openlayers to 10.0.0.
- layer now support referencing of `highlightStyle` from styles collection as it already has been supported for `style`
- fixes class registry double `Ctor` type bug.
- `OverrideCollection` is now generic to the serialization type.
- `Category` is now generic to the serialization type.

### 6.0.0-rc.3

- Updates openlayers to 9.5.2-dev.
- Adds isDestroyed() to `VcsCameraPrimitive`

### 6.0.0-rc.2

- Dev dependency updates
- Fixes an issue where override collections would hand out shadow objects directly when serializing. These are now properly cloned.

### 6.0.0-rc.1

- Update cesium to 1.119

### 6.0.0-rc.0

- Add new `changed` event to FlightPlayerClock
=======
### 5.3.3

- adds new `fallbackToCurrentMap` option to `VcsMap`. if a map cannot show the current
  viewpoint, it will fail to the currently active map instead of a fallback map.
- adds a new `maintainViewpointOnCollectionChange` flag to `ObliqueMap`. when
  changing a collection, if the current viewpoint cannot be shown, the new collection
  will not be set and the `failedToSetCollection` event will be called with the
  failing collection.
>>>>>>> 492de04f

### 5.3.2

- fixed a Bug where legacy Oblique Datasets could not be read
- fixed a Bug where `WFSLayer.toJSON` did not serialize the `version`

### 5.3.1

- added an IconCache for DeclarativeStyle icons to fix flickering icons in 2D
- added `declutter` option to VectorTileLayer, which is forwarded to the openlayers Implementation

### 5.3.0

- added an API to vcsApp to control the display quality for 3D map
- Adds `movementDisabledChanged` event to `vcsMap` that emits when `disableMovement` is called.

### 5.2.1

- Fixes a bug, when adding invalid modules to the app
- Fixes a bug, where not awaiting set oblique collection lead to unexpected state

### 5.2.0

- Adds parameter to `createEditGeometrySession` for disabling removal and insertion of vertices.
- Adds exclusiveMapControls API to `mapCollection`. Deprecates `movementDisabled` getter and setter and replaces it with more specific getters for keyEvents, pointerEvents and API calls.
- Use new exclusiveMapControls in flightPlayer to disable movement during flight playing
- Changes `createClippingFeature` to make sure feature is also centered when vertical. Adds additional parameter to rotate feature.
- Added a new `chainEnded` property to an `InteractionEvent` ThisEvent will be triggered after the current InteractionChain is finished.
- if an EditFeatureSession is active, a right click on the selected feature is now allowed.
- `EditFeaturesSession` now will set `createSync` on the currently edited Features for faster Visual Feedback.
- Fixed a bug where Clippingplanes would throw errors if the map was unloaded and loaded again.

### 5.1.6

- Fixes a bug where WMS featureinfo could only handle GeoJSON.
- Fixed a bug where vcsModule was loosing config entries on setConfigFromApp.

### 5.1.5

- Fixes an issue in oblique, where geometries could have the wrong symbol flag after an update.

### 5.1.4

- Fixes an issue, where all IDs would be returned from `VectorLayer.addFeatures`, even
  if the features with said ID where not added.
- Fixes an issue, where the WMSLayer.toJSON function did not add the option `singleImage2d`
- FeatureStore now has FeatureStoreFeatureVisibility which takes care of change tracking & highlighting.

### 5.1.3

- Introduces `ModelFill`, an extension of `Fill`. When set on a `Style`, the color
  will also be applied to models which are added via the `olcs_modelUrl` property.
- `getStyleOrDefaultStyle` no longer mutates default style when passing in a vector default style.
- Fixes a bug where the point geometry editor was updating the wrong geometry in the oblique map.

### 5.1.2

- Fixes a bug where anchors from flight GeoJSON files were not added correctly.
- Fixed a bug in `clippingObject`, that made it necessary to call `handleMapChanged()` before `setlayerCollection()`

### 5.1.1

- Fixes a bug in VcsApp where modules with the same id could be loaded more than once.
- changed the featureVisibility.highlight function to also allow Stylefunctions.
- changed the type of the parameter `highlightStyle` in `startSelectFeaturesSession` from Style to HightlightStyle.
- Fixed a bug in selectFeatureSession where on change to oblique a not existing selection was cleared.
- Changed the behaviour of `VcsEvent.raiseEvent`, will now check if the listener is still in the collection.

### 5.1.0

- added `setShadowMap()` and `shadowMapChanged` event on CesiumMap.
- added `hiddenObjects` to `VcsModuleConfig` and to `VcsApp` to globally hide objects from a config.
- introduces `Flight`, a way to define a camera path and then play an animation.
- update check library to v2.
- `Viewpoint` now has `getDefaultOptions` and is only valid, if the positions are
  within the WGS84 bounds.
- Fixes multiple bugs on flights:
  - FlightInstanceOptions now extend VcsObjectOptions
  - Fixes bug where FlightPlayer stopped with disabled input
  - Fixes bug where removing an anchor crashed flightInstance
  - Fixes a bug where first anchor was not visualized on creation
  - Adds new class `FlightCollection`, which has an API to set and access active flight Player
  - Adds an API to access active flight Player `getActiveFlightPlayer(app)`
- added headers option to the following. The configured headers will be send if requests are done.
  - Layers
  - ObliqueCollections for datasets and terrain
  - FeatureProvider
  - Map/CameraLimiter terrain requests
- requests from openlayers and @vcmap/core will now take Cesium.TrustedServers into account and will send:
  - `credentials` `include` if its an xhr request and
  - `crossorigin` `use-credentials` if its an img request
- requests to Icons will now set crossOrigin anonymous or use-credentials depending on the url.
- Deprecated `hasSameOrigin` helper function, use `isSameOrigin`
- Possibility to load WMS as single image.
- Fixes vectorProperties.ts `getValuesForfeatures()` if feature array is empty
- Introduces a `replace` API for `OverrideCollection` to replace items in place without having to remove and re-add the item.
- Fixed a bug where the featureConverter did not take the groundlevel into account for linestrings
- Fixed a bug where the featureConverter did not calculate the correct outlineGeometry for Polygons
- Changed CesiumTilesetLayer url behaviour. The url will only be postfixed with tileset.json if the original Url could not be loaded.
  - This makes it possible to load datasets from a rest endpoint like http://domain.com/api/
- Fixed a Bug where the featureConverter did not take the height into account for point Features rendered as Primitives on AltitudeMode RELATIVE_TO_GROUND
- Changed behaviour of failing layers, they will not be removed from the layers collection on module load
- Custom shader API on `CesiumTilesetLayer` to provide custom shaders for specific layers.
- Fixed a Bug where a feature was still rendered in obliquemap, when the feature was added and directly removed again.
- Fixes a bug, where zIndex was not inlcuded in toJSON of layers.
- Options passed to Layers are no longer mutated.
- Polygon and MultiPolygon geometries serialized using geojson helpers are no longer mutated.
- Adds altitude mode awareness to the editor sessions. You can now set the altitude mode of the geometries being created. The
  editor will also react to changes on the feature or the layer.

### 5.0.4

- fixes bug in vectorObliqueImpl, where same features were added twice to obliqueSource. Caused issues in editor.

### 5.0.3

- Fixes a type bug. Augmentation to openlayers & cesium are now properly exported.

### 5.0.2

- Fixed a Bug in VectorTiles, where a hidden Feature by the layer Style could still be clicked with the FeatureInfo tool.
- Fixed a Bug in the ImageStyleHelper where the Anchor was not correctly returned.

### 5.0.1

- updates @vcsuite/eslint-config
- updates prettier to v3.0
- fixes Bug in cesiumMap.toJson function
- fixes Bug where the OverrideCollection did not create a clone from an item on serialization

### 5.0.0

- Changed CI/CD from Node 16 to 18
- Updated Node-canvas to 2.11.2 (for Node 18/20 prebuild binaries)
- Changed Editor MouseoverInteraction to not change document.body cursor (only changes the map target container cursor)
- Fixed Bug in the featureConverter

### 5.0.0-39

- removed deprecated maximumMemoryUsage from CesiumTilesetLayer (use `tilesetOptions` and https://cesium.com/learn/cesiumjs/ref-doc/Cesium3DTileset.html#cacheBytes instead)
- added `lightIntensity` on CesiumMap to defaultOptions and added getter/setter
- fixed Bug in VectorProperties `getValuesFromFeatures`, `modelOptions` and `primitiveOptions` are now evaluated

### 5.0.0-38

- Cursor when using the `createFeatureSession` is now a pen.
- Point with the `primitiveOption` set can now be rendered `clampToGround`
- The altitude mode of the editing feature is respected in `editGeometrySesssion`.
- Changing a features altitude mode while editing its geometry will also update the sessions layer.
- Updated Openlayers to 7.5.2
- Updated Cesium to 1.109
- Added a new Options to Cesium Model and Cesium Tileset `useSRGBVertexColors`, `useSRGBColorFactors`.
  - These Options can be used to change the cesium default Color Handling of datasets.
  - (Per GLTF Spec Cesium expects color values in linear space)
- Changed the Cesium custom VCS Shader to now handle Gltf Color values in linear color space.
- Changed the Cesium custom VCS Shader to not do tonemapping anymore.
- Changed the default Cesium Scene Light intensity from 2.0 to 3.0 (can be changed with CesiumMap `lightIntensity`)
- Changed FeatureConverter to work `async` (Cesium changed the Model.fromGltf function to Model.fromGltfAsync)
- Fixed a highlighting bug in cesium.

### 5.0.0-37

- Added a `datasourceId` option to `Layer`
- Added `VcsAppOptions` including optional keys `_id`, `name`, `description` and `properties`
- Added `startingObliqueCollectionName` to `VcsModule`
- Fixed Bug in WFSLayer, can handle XML now.
- Added `version` option to WFSLayer
- Added new function `getValuesForFeatures` and `setValuesForFeatures` to vectorProperties
- Updated Openlayers to version 7.5.1

### 5.0.0-36

- Updated Cesium library to include custom VCS Shader rendering.
  - The original Shading can be reinstated by activating the flag `useOriginalCesiumShader` on the CesiumMap
- Updated API Documentation
  - Ordering By main type
  - added permanent API docs link at https://lib.virtualcitymap.de/core/5.0/docs/
- Added StyleHelpers
  - `getFillFromOptions` and `getFillOptions`
  - `getStrokeFromOptions` and `getStrokeOptions`
  - `getImageStyleFromOptions` and `getImageStyleOptions`
  - `getStyleFromOptions` and `getStyleOptions`
- Removed all APIs which were marked deprecated
  - removed Geojson Feature vcsStyle or FeatureCollection vcsStyle. Use vcsMeta instead.
  - removed symbol showProvidedFeature (this is not needed anymore)
  - removed VectorLayer.alreadyTransformedToMercator Symbol use `import { alreadyTransformedToMercator } from @vcmap/core`
  - removed VectorLayer.alreadyTransformedToImage Symbol use `import { alreadyTransformedToMercator } from @vcmap/core`
  - removed Layer.vcsLayerNameSymbol Symbol use `import { vcsLayerName } from @vcmap/core`
  - removed VectorLayer.obliqueGeometry Symbol use `import { obliqueGeometry } from @vcmap/core`
  - removed VectorLayer.doNotTransform Symbol use `import { doNotTransform } from @vcmap/core`
  - removed VectorLayer.originalFeatureSymbol Symbol use `import { originalFeatureSymbol } from @vcmap/core`
  - removed Evaluation of vectorProperties storeyHeight use vectorProperties `extrudedHeight` and `storeysAboveGround` and `storeyHeightsAboveGround`
  - removed Evaluation of olcs_storeyHeight and olcs_storeyNumbers from Features, use `olcs_extrudedHeight` and `olcs_storeysAboveGround` and `olcs_storeyHeightsAboveGround`

### 5.0.0-35

- Updated Openlayers dependency to 7.4
- Updated Cesium to 1.106
- Updated proj4 to 2.9.0
- Updated UUID to 9.0.0

### 5.0.0-34

- fixed Bug in vectorTileImageryProvider (missing `_ready`)
- removed usage of readyPromise in `CesiumMap.getHeightFromTerrain`
- moved to TS.

### 5.0.0-31

- uses prettier and new eslint config v3.
- features created by the editor are flagged as mercator.
- scaling an ol image style with an array does not break feature converter.
- Updated Openlayers to 7.3
- Updated Cesium to v1.105

### 5.0.0-rc.28

- Introduced `moveTo` API for IndexedCollections
- Breaking Change: renamed `Context` to `VcsModule`
  - renamed all linked methods or properties, e.g. `addModule` or `removeModule`
  - adding new properties to VcsModule class and renaming `id` to `_id`
  - Adding an API to VcsModule to update (`setConfigFromApp`) and serialize (`toJSON`) it
  - Adding an API to vcsApp `serializeModule`, which returns the serialized config of a VcsModule
- new highlight & hidden style handling on ol.Feature. Overwrites `getStyleFunction` prototype on ol.Feature.
- layer properties in vcsMeta
- changes the position of added exclusiveInteractions to the eventHandler. If no index is provided they are always pushed to the end of the array and therefore are executed last.
- introduces `selectFeaturesSession`. Therefore removes selection capablities from `editFeaturesSession` and `editGeometrySession`.
- splits mouse over handling so there is one for feature selection, one for feature editing and one for geometry editing editing.

### 5.0.0-rc.27

- Removed AppedBackedCategory, use Category
- added `getSerializedByKey` method to overrideCollection
- added offset option to ArcStyle to offset the arrow from the starting and endpoint
- Updated Openlayers to 7.2
- Removed unused Underscore.template dependency

### 5.0.0-rc.26

- Update to Cesium 101 (now uses only the @cesium/engine)
- updated documentation

### 5.0.0-rc.25

- Updated Splitscreen and splitDirection handling
- small TS fixes

### 5.0.0-rc.24

- Editor: Adds a `EditFeaturesSession` to transform features.
- Feature converter can now draw primitives at point locations using `olcs_primitiveOptions`.
- Adds `ArrowStyle` & `ArcStyle`. Special OL Styles to style LineStrings with.
- Updates `splitDirection` API on layer and mapCollection and removes ClippingPlanes for splitting

### 5.0.0-rc.23

- Adds a `postRender` event on `VcsMap` and `MapCollection` for convenience.

### 5.0.0-rc.22

- Updated Cesium to version 1.97
- Editor: Adds a `EditGeometrySession` to edit simple geometries.
- Renamed ViewPoint to Viewpoint

### 5.0.0-rc.21

- Updated Openlayers to version 7.0.0

### 5.0.0-rc.20

- changed OverrideCollection `replaced` event to { new:T, old:T }
- added an API to vcsApp to control the dynamic VcsModule `setDynamicContext`, `resetDynamicContext` and `dynamicContextIdChanged`
- added an API to vcsApp to access the added context `app.modules`
- removed DateTime Helpers
- added vcsApp.locale
- added vcsApp.localeChanged
- removed Global Module scoped locale/localeChanged Event
- refactored layer/layerCollection/tileprovider to passThrough the locale
- all persistent interactions have `PointerKeyType.ALL` as their default pointer key type.
- feature at pixel interaction no longer defaults to attaching unknown objects from cesium datasources as features.
- `WMTWSLayer` `style` configuration was renamed to `wmtsStyle` to no get confused with `FeatureLayer.style`.
- labels converter by the feature converter respect text `scale`.
- adds a `markVolatile` function to ensure objects are never serialized into a context.
- exports a `maxZIndex` constant to use for always rendering layers on top.
- `AbstractInteraction` interface is extended by a `modifierChanged` which will be called,
  if the keyboard modifiers are changed.
- Adds `Editor` capabilities.
  - Adds a `CreateFeatureSession` editor session to create new features.<|MERGE_RESOLUTION|>--- conflicted
+++ resolved
@@ -1,4 +1,3 @@
-<<<<<<< HEAD
 ### 6.0.0-rc.4
 
 - Updates openlayers to 10.0.0.
@@ -24,7 +23,7 @@
 ### 6.0.0-rc.0
 
 - Add new `changed` event to FlightPlayerClock
-=======
+
 ### 5.3.3
 
 - adds new `fallbackToCurrentMap` option to `VcsMap`. if a map cannot show the current
@@ -33,7 +32,6 @@
   changing a collection, if the current viewpoint cannot be shown, the new collection
   will not be set and the `failedToSetCollection` event will be called with the
   failing collection.
->>>>>>> 492de04f
 
 ### 5.3.2
 
