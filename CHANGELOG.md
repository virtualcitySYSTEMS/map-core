<<<<<<< HEAD
=======
### 6.2.2

- Fixes an issue where the first panorama image was not shown in the correct resolution
- Fixes an issue where the panorama viewer could crash if view was directly down.

>>>>>>> 5a8ff3f9
### 6.2.1

- Add PanoramaMap support to `renderScreenshot` helper function

### 6.2.0

#### Highlights

- A completely new VcsMap type `PanoramaMap` to render panoramas, see [the documentation](documentation/panorama.md) for more details.
- Adds a `COGLayer` for TMS aligned cogs (with an aligned google maps compatible tiling scheme).
- Add `createFlightMovie` function, allowing to start the recording of a flight in order to create a movie.

#### Changes

- Updated eslint to eslint 9 & vcs eslint config 4.
- Uses `madge` to detect circular dependencies in the code base.
- Adds a new API to the map collection to activate a panorama map with a given image.
- Adds an API to create a `Viewpoint` from a panorama image.
- The `EventHandler` `exclusiveAdded` event now gets passed the interaction.
- Add new options to WMSFeatureInfo: `featureInfoFormat` to override the responseType to format mapping and `wfsGMLFormat` to override the default GML2 format of WFS

#### Fixes

- Fixes an issue where custom shading would not properly work for I3S datasets.

### 6.1.11

- Fixes a bug, where updating the style of a vector layer would not update the style of the primitives in the layer.

### 6.1.10

- Add support for GML3.2 to `WMSFeatureInfoResponseType`
- Add missing properties in the `toJSON` function of the VectorTileLayer: `highlight` and `debug`

### 6.1.9

- Fixes an issue with WMS FeatureInfo and MapServer

### 6.1.8

- Fixes a bug, where clearing the feature on a geometry editing session would not properly reset the picking.
- Adds a `isExcludedFromPickPosition` API to the `FeatureAtPixelInteraction` to check, if a feature is excluded from the pick position.

### 6.1.7

- Fixes a bug, where the feature provider interaction would provide features, even if there was already a feature on the event.

### 6.1.6

- Changes the tileProvider `getFeatureAtCoordinate` function to take the real geometry into account and not just the extent.
  - Polygons/Multipolygons will only be returned if the coordinate is within the geometry.
  - Points and Lines will be returned if the coordinate is within a buffer of 10 pixels.

### 6.1.5

- Fixes an issue in the vectorClusterGroup, where the toJSON function would not handle the vectorProperties corrrectly
- Changed the default `distance` of the vectorClusterGroup to 100

### 6.1.4

- Fixes issue on serialization of `VectorClusterStyleItem`, where default templateContext was returned
- Fixes local zIndex handling within `LayerCollection` on `moveTo` index

### 6.1.3

- Fixes an issue where activating the globe transparency would lead to false
  position values, should features be excluded from the pick.

### 6.1.2

- Fix issue on remove of `VectorClusterGroup`s, where forceRedraw interfered `VectorClusterGroupCesiumImpl` initialization

### 6.1.1

- Add prototype function `setDirty` to Cesiums `ClippintPolygonCollection`, which allows to enforce an update of all ClippingPolygons

### 6.1.0

#### Highlights

- Adds `VectorClusterGroup` concept to the `VcsApp`. For more details see [the documentation](documentation/vectorClusterGroup.md).
- Introduces `FlatGeobuf` support to the VC Map: A `FlatGeobufTileProvider` to load FlatGeobuf files in `VectorTile` layers and
  for smaller files a `FlatGeobufLayer` to load all features at once.
- Adds a rotation api that provides `startRotation` which returns a stop function. It rotates around a given or current viewpoint.
- Adds new `ClippingPolygonObject` and a `ClippingPolygonObjectCollection` to the `VcsApp`, which allows configured clipping regions. For more details see [the documentation](documentation/clipping.md).
- Add `Navigation` API to allow navigating through maps using keyboard or other controller.
- Adds a `renderScreenshot` function to the core that returns a canvas.
- Adds new string templating capabilities (moved here from @vcmap/ui). `renderTemplate` can handle string templates with `{{}}` placeholders and ol style expressions. see [the documentation](documentation/vcsTemplate.md).

#### Changes

- Adds a new `sourceVectorContextSync` to synchronize a vector source with a cesium `VectorContext`.
- `VectorContext` now implements the `hasFeature` interface, returning a boolean if the feature is currently managed by the context.
- Adds the `SourceObliqueSync` to sync a vector source with an oblique source.
- In mapCollection the `requestExclusiveMapControls` has been extended by an ID to identify the current map control holder. There is additionally an event `exclusiveMapControlsChanged` which is emitted when the exclusiveMapControls are changed.
- The `FeatureProviderInteraction` will now return a cluster feature, if more than one feature is provided at the position. Adds new symbol `isProvidedClusterFeature`, which is added to cluster features by FeatureProviders
- Adds a `resetExclusiveMapControls` in the mapCollection to reset the exclusiveMapControls.
- Adds new events `visualizationAdded` and `visualizationRemoved` to `VcsMap`, which allows tracking of layer implementations being added or removed.
- Update Dependencies
  - openlayers to 10.4.0
  - proj4 to 2.15.0
  - uuid 11.1.0
- Fixes a bug, where `allowPicking` would have no effect on `CesiumTilesetLayer`.
- Adds an API to the `FeatureAtPixelInteraction` to allow for features to be excluded from pickPosition.
- Adds the `outlineColor` option to `CesiumTilesetLayer` to allow for customizing the outline color of the tileset.

### 6.0.7

- Fix error on initializing an `Extent` without providing options
- Fix handling of projection prefixes

### 6.0.6

- OverrideCollection now catches destroy failures of items on `removeModule`.

### 6.0.5

- `CreateFeatureSession` & `EditGeometrySession` both expose a `snapTo` API with which you can control the current interractions snaps.
- Correctly use 3D distance for absolute features in cesium when determining the snap tolerance distance.
- Added the `cartesian3DDistanceSquared` helper.
- Fix VectorTileLayer serialization by adding `renderer`

### 6.0.3

- dont use structured clone on properties.

### 6.0.2

- revert part of 6.0.1 `VcsModule.name` property is not nullable anymore
- fix bug where `editFeaturesSession` returns reference to internal feature array

### 6.0.1

- Allow unsetting `VcsModule` properties by null

### 6.0.0

#### Breaking Changes

- Updated Openlayers to 10.2.1
- Updated Cesium to 1.121
- Removed the `defaultPointcloudStyle` from the API, just use `defaultDeclarativeStyle`
- Changed the FeatureLayer defaultStyle to a be an emtpy `DeclarativeStyleItem`
- `OverrideCollection` is now generic to the serialization type.
- `Category` is now generic to the serialization type.
- InteractionEvents position & pixelOrPosition may return 2D coordinates (if emitted from a 2D map). This may be breaking, if you rely on a Z coordinate.
- Feature converter refactoring. Most of these are _breaking_ if you rely on any feature converter APIs directly, make sure to follow up on the docs:
  - New VectorHeightInfo types. VectorHeightInfo now only exposes properties required
    for the specified height reference. Changed the way `create*Primitive` helpers work and renamed to `create*PrimitiveItem`. These are
    now more specific and return `ConvertedItem` instead of just the primitive.
  - Removed multiple no longer needed feature converter helpers: `getHeightAboveGround`, `getMinHeightOrGroundLevel` & `addPrimitivesToContext`
  - CesiumVectorContext changes.
    - The context is no longer passed to the feature converter.
    - The CesiumVectorContext has a new, clearer interface and now exposes async `addFeature` & `removeFeature`.
    - There is no more feature cache, since the new async API made this obsolete.
    - VectorContextHelpers `removeArrayFromCollection`, `removeFeatureFromMap` & `addPrimitiveToContext` have been removed.
  - VectorProperties changes:
    - VectorProperties has been extended to handle new cesium altitude modes. The new
      modes are: `relativeToTerrain`, `relativeTo3DTiles`, `clampToTerrain` & `clampTo3DTiles`.
    - `heightAboveGround` may now be `undefined` to handle new `relativeTo*` altitude modes.
    - Introduced a `renderAs(feature: Feature): 'geometry' | 'model' | 'primitive'` API for
      point features.
  - Changed the VectorGeometryFactory types drastically. You now also have access to
    the geometry factory APIs: `getArcGeometryFactory`, `getCircleGeometryFactory`, `getArcGeometryFactory`
    `getLineStringGeometryFactory` & `getPolygonGeometryFactory` respectively. All `*ToCesium` functions
    have been completely removed. If you relied on this API, just use convert directly.
  - Since points do not expose a geometry factory, a new `getPointPrimitives` API has been
    introduced, replacing what `pointToCesium` used to do.
  - Changed the way `convert` works. The new async API does not rely on sideeffects on VectorContext,
    but instead resolves to an array of `ConvertedItem`s.
  - Introduced `setupClampedPrimitive`, an API to clamp a primitive to the scene based on a
    height reference (used internally to create `relativeTo*` primitives).
  - Changed the way coordinates are transformed to be used with a specific height info.
    `getCartesian3AndWGS84FromCoordinates` has been removed, two new helpers have been introduced instead:
    `mercatorToWgs84TransformerForHeightInfo` & `mercatorToCartesianTransformerForHeightInfo` and
    specifically for points: `getWgs84CoordinatesForPoint`.
  - Fixed a bug, where relative geometries where rendered absolute.
- Changes to the editor:
  - removed helpers: `ensureFeatureAbsolute` & `clampFeature`.
  - vertices may have 2D coordinate layouts.
  - added a helper to handle mixed 2D & 3D vertices: `getCoordinatesAndLayoutFromVertices`.
  - it is now possible to rotate & scale points rendered as models or primitives using handlers.
  - snapping to orthogonal or parallels of the current geometry being edited is now possible.
  - snapping is now also possible to features within vector layers. by default, the editing layer is snapped to.
  - renamed previously unused symbol `vertexIndex` to `vertexIndexSymbol`. the symbol is now correctly set on vertices.
  - Editors will always pick the position of the scene, instead of shooting through objects.
  - Adds an `isVertex` helper for editor interactions.
  - New `SegmentLengthInteraction` added to the editor. Displays segment length of polygons, line strings, circles & bboxes.
- To better illustrate its use, `getFlatCoordinatesForGeometry` was renamed to `getFlatCoordinateReferences`.
- `VectorPropeties.getModelOptions` no longer returns an empty object, but undefined, if model options is not defined anywhere.
- Vector layer will maintain drawing order in 3D.
- Removed `excludedPickPositionEvents` from `FeatureAtPixelInteraction`.
- deprecates `placeGeometryOnTerrain` and `drapeGeometryOnTerrain`
- Renames `placeGeometryOnGround` to `drapeGeometryOnSurface`

#### Changes

- Added `contextOptions` to `CesiumMap` to allow configure the CesiumWidget WebGL Context, see:
- Added getter to `CesiumMap` for the `defaultShadowMap`
- Added `minRenderingLevel` and `maxRenderingLevel` to all `Rasterlayer` and `OpenstreetMapLayer`, this can be used to constrain the levels at which the data should be rendered
- Added `imageryLayerOptions` to `RasterLayer` and `OpenstreetMapLayer` to forward Cesium ImageryLayer Option to the cesium Instance
- Add new `changed` event to FlightPlayerClock
- Adds isDestroyed() to `VcsCameraPrimitive`
- layer now support referencing of `highlightStyle` from styles collection as it already has been supported for `style`
- Adds a new function to the `window`: `createModuleFromConfig` will create a `VcsModule` from a `VcsModuleConfig`, to be used in iframes.
- Adds new helpers to change geometry layouts from XY to XYZ.
- Adds a `createAbsoluteFeature` helper to resolve features of the current session to an absolute state.
- Added new option `msaa` to DisplayQuality
- Adds two new helpers: `spherical2Distance` & `ecef3DDistance` to calculate actual distance on sphere or in 3D space.¨
- Introduces a new `getAttributes` API on Cesium3DTileFeature, Cesium3DTilePointFeature, Entity & ol.Feature to get attributes.
  This works for 1.0 and 1.1 Cesium3DTile data sets. On ol.Feature it is an alias for getProperties _without_ the geometry.
- New `primitive` rendering of vector tile features.
- Add the `StaticFeatureTileProvider` tile provider, which serves runtime openlayers features as a tile provider.
- Adds `placeGeometryOnSurface`

#### Bugfixes

- Fixed featureAtPixelInteraction to correctly handle translucentDepthPicking
- Fixes an issue where override collections would hand out shadow objects directly when serializing. These are now properly cloned.
- Fixes class registry double `Ctor` type bug.
- Terrain layer implementation remove their visualization on destruction.

### 5.3.3

- adds new `fallbackToCurrentMap` option to `VcsMap`. if a map cannot show the current
  viewpoint, it will fail to the currently active map instead of a fallback map.
- adds a new `maintainViewpointOnCollectionChange` flag to `ObliqueMap`. when
  changing a collection, if the current viewpoint cannot be shown, the new collection
  will not be set and the `failedToSetCollection` event will be called with the
  failing collection.

### 5.3.2

- fixed a Bug where legacy Oblique Datasets could not be read
- fixed a Bug where `WFSLayer.toJSON` did not serialize the `version`

### 5.3.1

- added an IconCache for DeclarativeStyle icons to fix flickering icons in 2D
- added `declutter` option to VectorTileLayer, which is forwarded to the openlayers Implementation

### 5.3.0

- added an API to vcsApp to control the display quality for 3D map
- Adds `movementDisabledChanged` event to `vcsMap` that emits when `disableMovement` is called.

### 5.2.1

- Fixes a bug, when adding invalid modules to the app
- Fixes a bug, where not awaiting set oblique collection lead to unexpected state

### 5.2.0

- Adds parameter to `createEditGeometrySession` for disabling removal and insertion of vertices.
- Adds exclusiveMapControls API to `mapCollection`. Deprecates `movementDisabled` getter and setter and replaces it with more specific getters for keyEvents, pointerEvents and API calls.
- Use new exclusiveMapControls in flightPlayer to disable movement during flight playing
- Changes `createClippingFeature` to make sure feature is also centered when vertical. Adds additional parameter to rotate feature.
- Added a new `chainEnded` property to an `InteractionEvent` ThisEvent will be triggered after the current InteractionChain is finished.
- if an EditFeatureSession is active, a right click on the selected feature is now allowed.
- `EditFeaturesSession` now will set `createSync` on the currently edited Features for faster Visual Feedback.
- Fixed a bug where Clippingplanes would throw errors if the map was unloaded and loaded again.

### 5.1.6

- Fixes a bug where WMS featureinfo could only handle GeoJSON.
- Fixed a bug where vcsModule was loosing config entries on setConfigFromApp.

### 5.1.5

- Fixes an issue in oblique, where geometries could have the wrong symbol flag after an update.

### 5.1.4

- Fixes an issue, where all IDs would be returned from `VectorLayer.addFeatures`, even
  if the features with said ID where not added.
- Fixes an issue, where the WMSLayer.toJSON function did not add the option `singleImage2d`
- FeatureStore now has FeatureStoreFeatureVisibility which takes care of change tracking & highlighting.

### 5.1.3

- Introduces `ModelFill`, an extension of `Fill`. When set on a `Style`, the color
  will also be applied to models which are added via the `olcs_modelUrl` property.
- `getStyleOrDefaultStyle` no longer mutates default style when passing in a vector default style.
- Fixes a bug where the point geometry editor was updating the wrong geometry in the oblique map.

### 5.1.2

- Fixes a bug where anchors from flight GeoJSON files were not added correctly.
- Fixed a bug in `clippingObject`, that made it necessary to call `handleMapChanged()` before `setlayerCollection()`

### 5.1.1

- Fixes a bug in VcsApp where modules with the same id could be loaded more than once.
- changed the featureVisibility.highlight function to also allow Stylefunctions.
- changed the type of the parameter `highlightStyle` in `startSelectFeaturesSession` from Style to HightlightStyle.
- Fixed a bug in selectFeatureSession where on change to oblique a not existing selection was cleared.
- Changed the behaviour of `VcsEvent.raiseEvent`, will now check if the listener is still in the collection.

### 5.1.0

- added `setShadowMap()` and `shadowMapChanged` event on CesiumMap.
- added `hiddenObjects` to `VcsModuleConfig` and to `VcsApp` to globally hide objects from a config.
- introduces `Flight`, a way to define a camera path and then play an animation.
- update check library to v2.
- `Viewpoint` now has `getDefaultOptions` and is only valid, if the positions are
  within the WGS84 bounds.
- Fixes multiple bugs on flights:
  - FlightInstanceOptions now extend VcsObjectOptions
  - Fixes bug where FlightPlayer stopped with disabled input
  - Fixes bug where removing an anchor crashed flightInstance
  - Fixes a bug where first anchor was not visualized on creation
  - Adds new class `FlightCollection`, which has an API to set and access active flight Player
  - Adds an API to access active flight Player `getActiveFlightPlayer(app)`
- added headers option to the following. The configured headers will be send if requests are done.
  - Layers
  - ObliqueCollections for datasets and terrain
  - FeatureProvider
  - Map/CameraLimiter terrain requests
- requests from openlayers and @vcmap/core will now take Cesium.TrustedServers into account and will send:
  - `credentials` `include` if its an xhr request and
  - `crossorigin` `use-credentials` if its an img request
- requests to Icons will now set crossOrigin anonymous or use-credentials depending on the url.
- Deprecated `hasSameOrigin` helper function, use `isSameOrigin`
- Possibility to load WMS as single image.
- Fixes vectorProperties.ts `getValuesForfeatures()` if feature array is empty
- Introduces a `replace` API for `OverrideCollection` to replace items in place without having to remove and re-add the item.
- Fixed a bug where the featureConverter did not take the groundlevel into account for linestrings
- Fixed a bug where the featureConverter did not calculate the correct outlineGeometry for Polygons
- Changed CesiumTilesetLayer url behaviour. The url will only be postfixed with tileset.json if the original Url could not be loaded.
  - This makes it possible to load datasets from a rest endpoint like http://domain.com/api/
- Fixed a Bug where the featureConverter did not take the height into account for point Features rendered as Primitives on AltitudeMode RELATIVE_TO_GROUND
- Changed behaviour of failing layers, they will not be removed from the layers collection on module load
- Custom shader API on `CesiumTilesetLayer` to provide custom shaders for specific layers.
- Fixed a Bug where a feature was still rendered in obliquemap, when the feature was added and directly removed again.
- Fixes a bug, where zIndex was not inlcuded in toJSON of layers.
- Options passed to Layers are no longer mutated.
- Polygon and MultiPolygon geometries serialized using geojson helpers are no longer mutated.
- Adds altitude mode awareness to the editor sessions. You can now set the altitude mode of the geometries being created. The
  editor will also react to changes on the feature or the layer.

### 5.0.4

- fixes bug in vectorObliqueImpl, where same features were added twice to obliqueSource. Caused issues in editor.

### 5.0.3

- Fixes a type bug. Augmentation to openlayers & cesium are now properly exported.

### 5.0.2

- Fixed a Bug in VectorTiles, where a hidden Feature by the layer Style could still be clicked with the FeatureInfo tool.
- Fixed a Bug in the ImageStyleHelper where the Anchor was not correctly returned.

### 5.0.1

- updates @vcsuite/eslint-config
- updates prettier to v3.0
- fixes Bug in cesiumMap.toJson function
- fixes Bug where the OverrideCollection did not create a clone from an item on serialization

### 5.0.0

- Changed CI/CD from Node 16 to 18
- Updated Node-canvas to 2.11.2 (for Node 18/20 prebuild binaries)
- Changed Editor MouseoverInteraction to not change document.body cursor (only changes the map target container cursor)
- Fixed Bug in the featureConverter

### 5.0.0-39

- removed deprecated maximumMemoryUsage from CesiumTilesetLayer (use `tilesetOptions` and https://cesium.com/learn/cesiumjs/ref-doc/Cesium3DTileset.html#cacheBytes instead)
- added `lightIntensity` on CesiumMap to defaultOptions and added getter/setter
- fixed Bug in VectorProperties `getValuesFromFeatures`, `modelOptions` and `primitiveOptions` are now evaluated

### 5.0.0-38

- Cursor when using the `createFeatureSession` is now a pen.
- Point with the `primitiveOption` set can now be rendered `clampToGround`
- The altitude mode of the editing feature is respected in `editGeometrySesssion`.
- Changing a features altitude mode while editing its geometry will also update the sessions layer.
- Updated Openlayers to 7.5.2
- Updated Cesium to 1.109
- Added a new Options to Cesium Model and Cesium Tileset `useSRGBVertexColors`, `useSRGBColorFactors`.
  - These Options can be used to change the cesium default Color Handling of datasets.
  - (Per GLTF Spec Cesium expects color values in linear space)
- Changed the Cesium custom VCS Shader to now handle Gltf Color values in linear color space.
- Changed the Cesium custom VCS Shader to not do tonemapping anymore.
- Changed the default Cesium Scene Light intensity from 2.0 to 3.0 (can be changed with CesiumMap `lightIntensity`)
- Changed FeatureConverter to work `async` (Cesium changed the Model.fromGltf function to Model.fromGltfAsync)
- Fixed a highlighting bug in cesium.

### 5.0.0-37

- Added a `datasourceId` option to `Layer`
- Added `VcsAppOptions` including optional keys `_id`, `name`, `description` and `properties`
- Added `startingObliqueCollectionName` to `VcsModule`
- Fixed Bug in WFSLayer, can handle XML now.
- Added `version` option to WFSLayer
- Added new function `getValuesForFeatures` and `setValuesForFeatures` to vectorProperties
- Updated Openlayers to version 7.5.1

### 5.0.0-36

- Updated Cesium library to include custom VCS Shader rendering.
  - The original Shading can be reinstated by activating the flag `useOriginalCesiumShader` on the CesiumMap
- Updated API Documentation
  - Ordering By main type
  - added permanent API docs link at https://lib.virtualcitymap.de/core/5.0/docs/
- Added StyleHelpers
  - `getFillFromOptions` and `getFillOptions`
  - `getStrokeFromOptions` and `getStrokeOptions`
  - `getImageStyleFromOptions` and `getImageStyleOptions`
  - `getStyleFromOptions` and `getStyleOptions`
- Removed all APIs which were marked deprecated
  - removed Geojson Feature vcsStyle or FeatureCollection vcsStyle. Use vcsMeta instead.
  - removed symbol showProvidedFeature (this is not needed anymore)
  - removed VectorLayer.alreadyTransformedToMercator Symbol use `import { alreadyTransformedToMercator } from @vcmap/core`
  - removed VectorLayer.alreadyTransformedToImage Symbol use `import { alreadyTransformedToMercator } from @vcmap/core`
  - removed Layer.vcsLayerNameSymbol Symbol use `import { vcsLayerName } from @vcmap/core`
  - removed VectorLayer.obliqueGeometry Symbol use `import { obliqueGeometry } from @vcmap/core`
  - removed VectorLayer.doNotTransform Symbol use `import { doNotTransform } from @vcmap/core`
  - removed VectorLayer.originalFeatureSymbol Symbol use `import { originalFeatureSymbol } from @vcmap/core`
  - removed Evaluation of vectorProperties storeyHeight use vectorProperties `extrudedHeight` and `storeysAboveGround` and `storeyHeightsAboveGround`
  - removed Evaluation of olcs_storeyHeight and olcs_storeyNumbers from Features, use `olcs_extrudedHeight` and `olcs_storeysAboveGround` and `olcs_storeyHeightsAboveGround`

### 5.0.0-35

- Updated Openlayers dependency to 7.4
- Updated Cesium to 1.106
- Updated proj4 to 2.9.0
- Updated UUID to 9.0.0

### 5.0.0-34

- fixed Bug in vectorTileImageryProvider (missing `_ready`)
- removed usage of readyPromise in `CesiumMap.getHeightFromTerrain`
- moved to TS.

### 5.0.0-31

- uses prettier and new eslint config v3.
- features created by the editor are flagged as mercator.
- scaling an ol image style with an array does not break feature converter.
- Updated Openlayers to 7.3
- Updated Cesium to v1.105

### 5.0.0-rc.28

- Introduced `moveTo` API for IndexedCollections
- Breaking Change: renamed `Context` to `VcsModule`
  - renamed all linked methods or properties, e.g. `addModule` or `removeModule`
  - adding new properties to VcsModule class and renaming `id` to `_id`
  - Adding an API to VcsModule to update (`setConfigFromApp`) and serialize (`toJSON`) it
  - Adding an API to vcsApp `serializeModule`, which returns the serialized config of a VcsModule
- new highlight & hidden style handling on ol.Feature. Overwrites `getStyleFunction` prototype on ol.Feature.
- layer properties in vcsMeta
- changes the position of added exclusiveInteractions to the eventHandler. If no index is provided they are always pushed to the end of the array and therefore are executed last.
- introduces `selectFeaturesSession`. Therefore removes selection capablities from `editFeaturesSession` and `editGeometrySession`.
- splits mouse over handling so there is one for feature selection, one for feature editing and one for geometry editing editing.

### 5.0.0-rc.27

- Removed AppedBackedCategory, use Category
- added `getSerializedByKey` method to overrideCollection
- added offset option to ArcStyle to offset the arrow from the starting and endpoint
- Updated Openlayers to 7.2
- Removed unused Underscore.template dependency

### 5.0.0-rc.26

- Update to Cesium 101 (now uses only the @cesium/engine)
- updated documentation

### 5.0.0-rc.25

- Updated Splitscreen and splitDirection handling
- small TS fixes

### 5.0.0-rc.24

- Editor: Adds a `EditFeaturesSession` to transform features.
- Feature converter can now draw primitives at point locations using `olcs_primitiveOptions`.
- Adds `ArrowStyle` & `ArcStyle`. Special OL Styles to style LineStrings with.
- Updates `splitDirection` API on layer and mapCollection and removes ClippingPlanes for splitting

### 5.0.0-rc.23

- Adds a `postRender` event on `VcsMap` and `MapCollection` for convenience.

### 5.0.0-rc.22

- Updated Cesium to version 1.97
- Editor: Adds a `EditGeometrySession` to edit simple geometries.
- Renamed ViewPoint to Viewpoint

### 5.0.0-rc.21

- Updated Openlayers to version 7.0.0

### 5.0.0-rc.20

- changed OverrideCollection `replaced` event to { new:T, old:T }
- added an API to vcsApp to control the dynamic VcsModule `setDynamicContext`, `resetDynamicContext` and `dynamicContextIdChanged`
- added an API to vcsApp to access the added context `app.modules`
- removed DateTime Helpers
- added vcsApp.locale
- added vcsApp.localeChanged
- removed Global Module scoped locale/localeChanged Event
- refactored layer/layerCollection/tileprovider to passThrough the locale
- all persistent interactions have `PointerKeyType.ALL` as their default pointer key type.
- feature at pixel interaction no longer defaults to attaching unknown objects from cesium datasources as features.
- `WMTWSLayer` `style` configuration was renamed to `wmtsStyle` to no get confused with `FeatureLayer.style`.
- labels converter by the feature converter respect text `scale`.
- adds a `markVolatile` function to ensure objects are never serialized into a context.
- exports a `maxZIndex` constant to use for always rendering layers on top.
- `AbstractInteraction` interface is extended by a `modifierChanged` which will be called,
  if the keyboard modifiers are changed.
- Adds `Editor` capabilities.
  - Adds a `CreateFeatureSession` editor session to create new features.<|MERGE_RESOLUTION|>--- conflicted
+++ resolved
@@ -1,11 +1,8 @@
-<<<<<<< HEAD
-=======
 ### 6.2.2
 
 - Fixes an issue where the first panorama image was not shown in the correct resolution
 - Fixes an issue where the panorama viewer could crash if view was directly down.
 
->>>>>>> 5a8ff3f9
 ### 6.2.1
 
 - Add PanoramaMap support to `renderScreenshot` helper function
