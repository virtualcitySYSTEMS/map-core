--- conflicted
+++ resolved
@@ -1,11 +1,10 @@
-<<<<<<< HEAD
 ### 6.2.0
 
 #### Changes
 
 - Updated eslint to eslint 9 & vcs eslint config 4.
 - Uses `madge` to detect circular dependencies in the code base.
-=======
+
 ### 6.1.11
 
 - Fixes a bug, where updating the style of a vector layer would not update the style of the primitives in the layer.
@@ -14,7 +13,6 @@
 
 - Add support for GML3.2 to `WMSFeatureInfoResponseType`
 - Add missing properties in the `toJSON` function of the VectorTileLayer: `highlight` and `debug`
->>>>>>> 0cfa3b72
 
 ### 6.1.9
 
