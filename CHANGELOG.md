<<<<<<< HEAD
### 6.0.0-rc.3

- Updates openlayers to 9.5.2-dev.
- Adds isDestroyed() to `VcsCameraPrimitive`

### 6.0.0-rc.2

- Dev dependency updates
- Fixes an issue where override collections would hand out shadow objects directly when serializing. These are now properly cloned.

### 6.0.0-rc.1

- Update cesium to 1.119

### 6.0.0-rc.0

- Add new `changed` event to FlightPlayerClock
=======
### 5.3.2

- fixed a Bug where legacy Oblique Datasets could not be read
- fixed a Bug where `WFSLayer.toJSON` did not serialize the `version`
>>>>>>> 79962e85

### 5.3.1

- added an IconCache for DeclarativeStyle icons to fix flickering icons in 2D
- added `declutter` option to VectorTileLayer, which is forwarded to the openlayers Implementation

### 5.3.0

- added an API to vcsApp to control the display quality for 3D map
- Adds `movementDisabledChanged` event to `vcsMap` that emits when `disableMovement` is called.

### 5.2.1

- Fixes a bug, when adding invalid modules to the app
- Fixes a bug, where not awaiting set oblique collection lead to unexpected state

### 5.2.0

- Adds parameter to `createEditGeometrySession` for disabling removal and insertion of vertices.
- Adds exclusiveMapControls API to `mapCollection`. Deprecates `movementDisabled` getter and setter and replaces it with more specific getters for keyEvents, pointerEvents and API calls.
- Use new exclusiveMapControls in flightPlayer to disable movement during flight playing
- Changes `createClippingFeature` to make sure feature is also centered when vertical. Adds additional parameter to rotate feature.
- Added a new `chainEnded` property to an `InteractionEvent` ThisEvent will be triggered after the current InteractionChain is finished.
- if an EditFeatureSession is active, a right click on the selected feature is now allowed.
- `EditFeaturesSession` now will set `createSync` on the currently edited Features for faster Visual Feedback.
- Fixed a bug where Clippingplanes would throw errors if the map was unloaded and loaded again.

### 5.1.6

- Fixes a bug where WMS featureinfo could only handle GeoJSON.
- Fixed a bug where vcsModule was loosing config entries on setConfigFromApp.

### 5.1.5

- Fixes an issue in oblique, where geometries could have the wrong symbol flag after an update.

### 5.1.4

- Fixes an issue, where all IDs would be returned from `VectorLayer.addFeatures`, even
  if the features with said ID where not added.
- Fixes an issue, where the WMSLayer.toJSON function did not add the option `singleImage2d`
- FeatureStore now has FeatureStoreFeatureVisibility which takes care of change tracking & highlighting.

### 5.1.3

- Introduces `ModelFill`, an extension of `Fill`. When set on a `Style`, the color
  will also be applied to models which are added via the `olcs_modelUrl` property.
- `getStyleOrDefaultStyle` no longer mutates default style when passing in a vector default style.
- Fixes a bug where the point geometry editor was updating the wrong geometry in the oblique map.

### 5.1.2

- Fixes a bug where anchors from flight GeoJSON files were not added correctly.
- Fixed a bug in `clippingObject`, that made it necessary to call `handleMapChanged()` before `setlayerCollection()`

### 5.1.1

- Fixes a bug in VcsApp where modules with the same id could be loaded more than once.
- changed the featureVisibility.highlight function to also allow Stylefunctions.
- changed the type of the parameter `highlightStyle` in `startSelectFeaturesSession` from Style to HightlightStyle.
- Fixed a bug in selectFeatureSession where on change to oblique a not existing selection was cleared.
- Changed the behaviour of `VcsEvent.raiseEvent`, will now check if the listener is still in the collection.

### 5.1.0

- added `setShadowMap()` and `shadowMapChanged` event on CesiumMap.
- added `hiddenObjects` to `VcsModuleConfig` and to `VcsApp` to globally hide objects from a config.
- introduces `Flight`, a way to define a camera path and then play an animation.
- update check library to v2.
- `Viewpoint` now has `getDefaultOptions` and is only valid, if the positions are
  within the WGS84 bounds.
- Fixes multiple bugs on flights:
  - FlightInstanceOptions now extend VcsObjectOptions
  - Fixes bug where FlightPlayer stopped with disabled input
  - Fixes bug where removing an anchor crashed flightInstance
  - Fixes a bug where first anchor was not visualized on creation
  - Adds new class `FlightCollection`, which has an API to set and access active flight Player
  - Adds an API to access active flight Player `getActiveFlightPlayer(app)`
- added headers option to the following. The configured headers will be send if requests are done.
  - Layers
  - ObliqueCollections for datasets and terrain
  - FeatureProvider
  - Map/CameraLimiter terrain requests
- requests from openlayers and @vcmap/core will now take Cesium.TrustedServers into account and will send:
  - `credentials` `include` if its an xhr request and
  - `crossorigin` `use-credentials` if its an img request
- requests to Icons will now set crossOrigin anonymous or use-credentials depending on the url.
- Deprecated `hasSameOrigin` helper function, use `isSameOrigin`
- Possibility to load WMS as single image.
- Fixes vectorProperties.ts `getValuesForfeatures()` if feature array is empty
- Introduces a `replace` API for `OverrideCollection` to replace items in place without having to remove and re-add the item.
- Fixed a bug where the featureConverter did not take the groundlevel into account for linestrings
- Fixed a bug where the featureConverter did not calculate the correct outlineGeometry for Polygons
- Changed CesiumTilesetLayer url behaviour. The url will only be postfixed with tileset.json if the original Url could not be loaded.
  - This makes it possible to load datasets from a rest endpoint like http://domain.com/api/
- Fixed a Bug where the featureConverter did not take the height into account for point Features rendered as Primitives on AltitudeMode RELATIVE_TO_GROUND
- Changed behaviour of failing layers, they will not be removed from the layers collection on module load
- Custom shader API on `CesiumTilesetLayer` to provide custom shaders for specific layers.
- Fixed a Bug where a feature was still rendered in obliquemap, when the feature was added and directly removed again.
- Fixes a bug, where zIndex was not inlcuded in toJSON of layers.
- Options passed to Layers are no longer mutated.
- Polygon and MultiPolygon geometries serialized using geojson helpers are no longer mutated.
- Adds altitude mode awareness to the editor sessions. You can now set the altitude mode of the geometries being created. The
  editor will also react to changes on the feature or the layer.

### 5.0.4

- fixes bug in vectorObliqueImpl, where same features were added twice to obliqueSource. Caused issues in editor.

### 5.0.3

- Fixes a type bug. Augmentation to openlayers & cesium are now properly exported.

### 5.0.2

- Fixed a Bug in VectorTiles, where a hidden Feature by the layer Style could still be clicked with the FeatureInfo tool.
- Fixed a Bug in the ImageStyleHelper where the Anchor was not correctly returned.

### 5.0.1

- updates @vcsuite/eslint-config
- updates prettier to v3.0
- fixes Bug in cesiumMap.toJson function
- fixes Bug where the OverrideCollection did not create a clone from an item on serialization

### 5.0.0

- Changed CI/CD from Node 16 to 18
- Updated Node-canvas to 2.11.2 (for Node 18/20 prebuild binaries)
- Changed Editor MouseoverInteraction to not change document.body cursor (only changes the map target container cursor)
- Fixed Bug in the featureConverter

### 5.0.0-39

- removed deprecated maximumMemoryUsage from CesiumTilesetLayer (use `tilesetOptions` and https://cesium.com/learn/cesiumjs/ref-doc/Cesium3DTileset.html#cacheBytes instead)
- added `lightIntensity` on CesiumMap to defaultOptions and added getter/setter
- fixed Bug in VectorProperties `getValuesFromFeatures`, `modelOptions` and `primitiveOptions` are now evaluated

### 5.0.0-38

- Cursor when using the `createFeatureSession` is now a pen.
- Point with the `primitiveOption` set can now be rendered `clampToGround`
- The altitude mode of the editing feature is respected in `editGeometrySesssion`.
- Changing a features altitude mode while editing its geometry will also update the sessions layer.
- Updated Openlayers to 7.5.2
- Updated Cesium to 1.109
- Added a new Options to Cesium Model and Cesium Tileset `useSRGBVertexColors`, `useSRGBColorFactors`.
  - These Options can be used to change the cesium default Color Handling of datasets.
  - (Per GLTF Spec Cesium expects color values in linear space)
- Changed the Cesium custom VCS Shader to now handle Gltf Color values in linear color space.
- Changed the Cesium custom VCS Shader to not do tonemapping anymore.
- Changed the default Cesium Scene Light intensity from 2.0 to 3.0 (can be changed with CesiumMap `lightIntensity`)
- Changed FeatureConverter to work `async` (Cesium changed the Model.fromGltf function to Model.fromGltfAsync)
- Fixed a highlighting bug in cesium.

### 5.0.0-37

- Added a `datasourceId` option to `Layer`
- Added `VcsAppOptions` including optional keys `_id`, `name`, `description` and `properties`
- Added `startingObliqueCollectionName` to `VcsModule`
- Fixed Bug in WFSLayer, can handle XML now.
- Added `version` option to WFSLayer
- Added new function `getValuesForFeatures` and `setValuesForFeatures` to vectorProperties
- Updated Openlayers to version 7.5.1

### 5.0.0-36

- Updated Cesium library to include custom VCS Shader rendering.
  - The original Shading can be reinstated by activating the flag `useOriginalCesiumShader` on the CesiumMap
- Updated API Documentation
  - Ordering By main type
  - added permanent API docs link at https://lib.virtualcitymap.de/core/5.0/docs/
- Added StyleHelpers
  - `getFillFromOptions` and `getFillOptions`
  - `getStrokeFromOptions` and `getStrokeOptions`
  - `getImageStyleFromOptions` and `getImageStyleOptions`
  - `getStyleFromOptions` and `getStyleOptions`
- Removed all APIs which were marked deprecated
  - removed Geojson Feature vcsStyle or FeatureCollection vcsStyle. Use vcsMeta instead.
  - removed symbol showProvidedFeature (this is not needed anymore)
  - removed VectorLayer.alreadyTransformedToMercator Symbol use `import { alreadyTransformedToMercator } from @vcmap/core`
  - removed VectorLayer.alreadyTransformedToImage Symbol use `import { alreadyTransformedToMercator } from @vcmap/core`
  - removed Layer.vcsLayerNameSymbol Symbol use `import { vcsLayerName } from @vcmap/core`
  - removed VectorLayer.obliqueGeometry Symbol use `import { obliqueGeometry } from @vcmap/core`
  - removed VectorLayer.doNotTransform Symbol use `import { doNotTransform } from @vcmap/core`
  - removed VectorLayer.originalFeatureSymbol Symbol use `import { originalFeatureSymbol } from @vcmap/core`
  - removed Evaluation of vectorProperties storeyHeight use vectorProperties `extrudedHeight` and `storeysAboveGround` and `storeyHeightsAboveGround`
  - removed Evaluation of olcs_storeyHeight and olcs_storeyNumbers from Features, use `olcs_extrudedHeight` and `olcs_storeysAboveGround` and `olcs_storeyHeightsAboveGround`

### 5.0.0-35

- Updated Openlayers dependency to 7.4
- Updated Cesium to 1.106
- Updated proj4 to 2.9.0
- Updated UUID to 9.0.0

### 5.0.0-34

- fixed Bug in vectorTileImageryProvider (missing `_ready`)
- removed usage of readyPromise in `CesiumMap.getHeightFromTerrain`
- moved to TS.

### 5.0.0-31

- uses prettier and new eslint config v3.
- features created by the editor are flagged as mercator.
- scaling an ol image style with an array does not break feature converter.
- Updated Openlayers to 7.3
- Updated Cesium to v1.105

### 5.0.0-rc.28

- Introduced `moveTo` API for IndexedCollections
- Breaking Change: renamed `Context` to `VcsModule`
  - renamed all linked methods or properties, e.g. `addModule` or `removeModule`
  - adding new properties to VcsModule class and renaming `id` to `_id`
  - Adding an API to VcsModule to update (`setConfigFromApp`) and serialize (`toJSON`) it
  - Adding an API to vcsApp `serializeModule`, which returns the serialized config of a VcsModule
- new highlight & hidden style handling on ol.Feature. Overwrites `getStyleFunction` prototype on ol.Feature.
- layer properties in vcsMeta
- changes the position of added exclusiveInteractions to the eventHandler. If no index is provided they are always pushed to the end of the array and therefore are executed last.
- introduces `selectFeaturesSession`. Therefore removes selection capablities from `editFeaturesSession` and `editGeometrySession`.
- splits mouse over handling so there is one for feature selection, one for feature editing and one for geometry editing editing.

### 5.0.0-rc.27

- Removed AppedBackedCategory, use Category
- added `getSerializedByKey` method to overrideCollection
- added offset option to ArcStyle to offset the arrow from the starting and endpoint
- Updated Openlayers to 7.2
- Removed unused Underscore.template dependency

### 5.0.0-rc.26

- Update to Cesium 101 (now uses only the @cesium/engine)
- updated documentation

### 5.0.0-rc.25

- Updated Splitscreen and splitDirection handling
- small TS fixes

### 5.0.0-rc.24

- Editor: Adds a `EditFeaturesSession` to transform features.
- Feature converter can now draw primitives at point locations using `olcs_primitiveOptions`.
- Adds `ArrowStyle` & `ArcStyle`. Special OL Styles to style LineStrings with.
- Updates `splitDirection` API on layer and mapCollection and removes ClippingPlanes for splitting

### 5.0.0-rc.23

- Adds a `postRender` event on `VcsMap` and `MapCollection` for convenience.

### 5.0.0-rc.22

- Updated Cesium to version 1.97
- Editor: Adds a `EditGeometrySession` to edit simple geometries.
- Renamed ViewPoint to Viewpoint

### 5.0.0-rc.21

- Updated Openlayers to version 7.0.0

### 5.0.0-rc.20

- changed OverrideCollection `replaced` event to { new:T, old:T }
- added an API to vcsApp to control the dynamic VcsModule `setDynamicContext`, `resetDynamicContext` and `dynamicContextIdChanged`
- added an API to vcsApp to access the added context `app.modules`
- removed DateTime Helpers
- added vcsApp.locale
- added vcsApp.localeChanged
- removed Global Module scoped locale/localeChanged Event
- refactored layer/layerCollection/tileprovider to passThrough the locale
- all persistent interactions have `PointerKeyType.ALL` as their default pointer key type.
- feature at pixel interaction no longer defaults to attaching unknown objects from cesium datasources as features.
- `WMTWSLayer` `style` configuration was renamed to `wmtsStyle` to no get confused with `FeatureLayer.style`.
- labels converter by the feature converter respect text `scale`.
- adds a `markVolatile` function to ensure objects are never serialized into a context.
- exports a `maxZIndex` constant to use for always rendering layers on top.
- `AbstractInteraction` interface is extended by a `modifierChanged` which will be called,
  if the keyboard modifiers are changed.
- Adds `Editor` capabilities.
  - Adds a `CreateFeatureSession` editor session to create new features.<|MERGE_RESOLUTION|>--- conflicted
+++ resolved
@@ -1,4 +1,3 @@
-<<<<<<< HEAD
 ### 6.0.0-rc.3
 
 - Updates openlayers to 9.5.2-dev.
@@ -16,12 +15,11 @@
 ### 6.0.0-rc.0
 
 - Add new `changed` event to FlightPlayerClock
-=======
+
 ### 5.3.2
 
 - fixed a Bug where legacy Oblique Datasets could not be read
 - fixed a Bug where `WFSLayer.toJSON` did not serialize the `version`
->>>>>>> 79962e85
 
 ### 5.3.1
 
