--- conflicted
+++ resolved
@@ -1,10 +1,6 @@
 {
   "name": "@vcmap/core",
-<<<<<<< HEAD
   "version": "6.2.0-rc.0",
-=======
-  "version": "6.1.5",
->>>>>>> 63211229
   "description": "",
   "main": "dist/index.js",
   "type": "module",
