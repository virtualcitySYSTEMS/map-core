{
  "name": "@vcmap/core",
  "version": "6.2.0-rc.0",
  "description": "",
  "main": "dist/index.js",
  "type": "module",
  "types": "dist/index.d.ts",
  "scripts": {
    "pretest": "tsc -b tests && node -e \"require('fs').cpSync('tests/data', '.tests/tests/data', { recursive: true })\"",
    "test": "mocha --exit --require .tests/tests/setupJsdom.js --require .tests/tests/setup.js --file .tests/tests/vcs.js \".tests/**/*.spec.js\"",
    "lint:js": "eslint . --ext .vue,.js,.cjs,.mjs,.ts",
    "lint:prettier": "prettier --check .",
    "lint": "npm run lint:js && npm run lint:prettier",
    "format": "prettier --write --list-different . && npm run lint:js -- --fix",
    "type-check": "tsc --noEmit",
    "postinstall": "node build/postinstall.js",
    "coverage": "c8 --reporter text-summary npm run test",
    "coverage:gitlab": "c8 --reporter text-summary npm run test -- --reporter mocha-junit-reporter",
    "build-docs": "typedoc index.ts --out docs --skipErrorChecking",
    "build": "tsc && node -e \"require('fs').cpSync('tests/data', 'dist/tests/data', { recursive: true })\"",
    "postbuild": "node build/postBuild.js",
    "watch": "tsc --watch",
    "circular-check": "madge --circular src/**/*.ts",
    "prepare": "npm run build"
  },
  "repository": {
    "type": "git",
    "url": "https://github.com/virtualcitySYSTEMS/map-core.git"
  },
  "files": [
    "build/postinstall.js",
    "src/",
    "dist/",
    "LICENSE.md",
    "README.md",
    "index.ts",
    "!dist/tsconfig.tsbuildinfo"
  ],
  "author": "Virtual City Systems",
  "license": "MIT",
  "devDependencies": {
    "@types/chai": "^4.3.16",
    "@types/chai-as-promised": "^8.0.1",
    "@types/geojson": "^7946.0.10",
    "@types/mocha": "^10.0.7",
    "@types/node": "^20.16.5",
    "@types/proj4": "^2.5.5",
    "@types/sinon": "^10.0.15",
    "@types/sinon-chai": "^3.2.12",
    "c8": "^10.1.2",
    "canvas": "^2.11.2",
    "chai": "^4.4.1",
    "chai-as-promised": "^8.0.1",
    "jsdom": "^24.1.0",
    "jsdom-global": "^3.0.2",
    "madge": "^8.0.0",
    "mocha": "^10.0.0",
    "mocha-junit-reporter": "^2.2.1",
    "nock": "^13.5.4",
    "node-fetch": "^3.3.2",
    "prettier": "^3.0.3",
    "resize-observer-polyfill": "^1.5.1",
    "sinon": "^9.2.4",
    "sinon-chai": "^3.6.0",
    "typedoc": "^0.26.7",
    "typescript": "^5.6.2"
  },
  "peerDependencies": {
    "@vcmap-cesium/engine": "^11.0.2",
    "ol": "^10.4.0"
  },
  "prettier": "@vcsuite/eslint-config/prettier.js",
  "dependencies": {
    "@vcsuite/check": "^3.0.0",
    "@vcsuite/eslint-config": "^4.0.0",
    "@vcsuite/logger": "^1.0.1",
    "@vcsuite/parsers": "^2.0.0",
    "fast-deep-equal": "^3.1.3",
    "flatgeobuf": "^3.38.0",
<<<<<<< HEAD
    "geotiff": "^2.1.3",
=======
>>>>>>> 6cbc86f2
    "proj4": "^2.15.0",
    "rbush": ">=4.0.0",
    "rbush-knn": "^4.0.0",
    "uuid": "^11.1.0"
  },
  "engines": {
    "node": "^20.0.0"
  }
}<|MERGE_RESOLUTION|>--- conflicted
+++ resolved
@@ -77,10 +77,7 @@
     "@vcsuite/parsers": "^2.0.0",
     "fast-deep-equal": "^3.1.3",
     "flatgeobuf": "^3.38.0",
-<<<<<<< HEAD
     "geotiff": "^2.1.3",
-=======
->>>>>>> 6cbc86f2
     "proj4": "^2.15.0",
     "rbush": ">=4.0.0",
     "rbush-knn": "^4.0.0",
