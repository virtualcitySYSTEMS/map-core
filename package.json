{
  "name": "@vcmap/core",
<<<<<<< HEAD
  "version": "5.1.0-rc.0",
=======
  "version": "5.0.2",
>>>>>>> f57e46b5
  "description": "",
  "main": "dist/index.js",
  "type": "module",
  "types": "dist/index.d.ts",
  "scripts": {
    "test": "tsc -b tests && node -e \"require('fs').cpSync('tests/data', '.tests/tests/data', { recursive: true })\" && mocha --exit --require .tests/tests/setupJsdom.js --require .tests/tests/setup.js --file .tests/tests/vcs.js \".tests/**/*.spec.js\"",
    "lint:js": "eslint . --ext .vue,.js,.cjs,.mjs,.ts",
    "lint:prettier": "prettier --check .",
    "lint": "npm run lint:js && npm run lint:prettier",
    "format": "prettier --write --list-different . && npm run lint:js -- --fix",
    "type-check": "tsc --noEmit",
    "postinstall": "node build/postinstall.js",
    "coverage": "c8 --reporter text-summary npm run test",
    "coverage:gitlab": "c8 --reporter text-summary npm run test -- --reporter mocha-junit-reporter",
    "build-docs": "typedoc index.ts --out docs --skipErrorChecking",
    "build": "tsc && node -e \"require('fs').cpSync('tests/data', 'dist/tests/data', { recursive: true })\"",
    "postbuild": "node build/postBuild.js",
    "watch": "tsc --watch",
    "prepare": "npm run build"
  },
  "repository": {
    "type": "git",
    "url": "https://github.com/virtualcitySYSTEMS/map-core.git"
  },
  "files": [
    "build/postinstall.js",
    "src/",
    "dist/",
    "LICENSE.md",
    "README.md",
    "index.ts",
    "!dist/tsconfig.tsbuildinfo"
  ],
  "author": "Virtual City Systems",
  "license": "MIT",
  "devDependencies": {
    "@types/chai": "^4.3.5",
    "@types/geojson": "^7946.0.10",
    "@types/mocha": "^10.0.1",
    "@types/node": "^18.17.15",
    "@types/proj4": "^2.5.2",
    "@types/sinon": "^10.0.15",
    "@types/uuid": "^9.0.1",
    "@vcsuite/eslint-config": "^3.0.5",
    "c8": "^7.7.1",
    "canvas": "^2.11.2",
    "chai": "^4.3.4",
    "eslint": "^8.38.0",
    "jsdom": "^16.5.2",
    "jsdom-global": "^3.0.2",
    "mocha": "^9.1.3",
    "mocha-junit-reporter": "^2.0.2",
    "nock": "^13.2.4",
    "node-fetch": "^3.2.0",
    "prettier": "^3.0.3",
    "resize-observer-polyfill": "^1.5.1",
    "sinon": "^9.2.4",
    "sinon-chai": "^3.6.0",
    "typedoc": "^0.24.8",
    "typescript": "^5.0.4"
  },
  "peerDependencies": {
    "@vcmap-cesium/engine": "^4.0.3",
    "ol": "^7.5.2"
  },
  "eslintConfig": {
    "extends": [
      "@vcsuite/eslint-config/node-ts"
    ],
    "env": {
      "browser": true
    },
    "rules": {
      "no-restricted-syntax": "off",
      "import/extensions": [
        "error",
        "always"
      ]
    },
    "overrides": [
      {
        "files": [
          "*.ts",
          "*.vue"
        ],
        "parserOptions": {
          "project": [
            "./tsconfig.json",
            "./tests/tsconfig.json"
          ]
        },
        "rules": {
          "@typescript-eslint/no-non-null-assertion": "off",
          "@typescript-eslint/no-unused-vars": "off",
          "@typescript-eslint/no-explicit-any": "off"
        }
      }
    ]
  },
  "eslintIgnore": [
    "node_modules",
    "coverage",
    "docs",
    "dist",
    ".tests"
  ],
  "prettier": "@vcsuite/eslint-config/prettier.js",
  "dependencies": {
    "@vcsuite/check": "^1.1.2",
    "@vcsuite/logger": "^1.0.1",
    "@vcsuite/parsers": "^1.0.3",
    "fast-deep-equal": "^3.1.3",
    "proj4": "^2.9.0",
    "rbush": ">=3.0.1",
    "rbush-knn": "^3.0.1",
    "uuid": "^9.0.0"
  }
}<|MERGE_RESOLUTION|>--- conflicted
+++ resolved
@@ -1,10 +1,6 @@
 {
   "name": "@vcmap/core",
-<<<<<<< HEAD
   "version": "5.1.0-rc.0",
-=======
-  "version": "5.0.2",
->>>>>>> f57e46b5
   "description": "",
   "main": "dist/index.js",
   "type": "module",
