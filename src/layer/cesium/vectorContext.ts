--- conflicted
+++ resolved
@@ -30,11 +30,7 @@
   primitives as primitivesSymbol,
   scaleSymbol,
 } from '../vectorSymbols.js';
-<<<<<<< HEAD
-import PanoramaMap from '../../map/panoramaMap.js';
-=======
 import type PanoramaMap from '../../map/panoramaMap.js';
->>>>>>> 658ed2e4
 import { getResolution } from '../../map/cesiumMapHelpers.js';
 
 export function setReferenceForPicking(
