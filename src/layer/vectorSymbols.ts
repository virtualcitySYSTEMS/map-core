/**
 * Attached to a geometry to indicate, it is already in mercator and not the layers default projection
 */
export const alreadyTransformedToMercator: unique symbol = Symbol(
  'alreadyTransformedToMercator',
);

/**
 * Attached to a geometry to indicate, it is already in oblique image coordiantes and not mercator
 */
export const alreadyTransformedToImage: unique symbol = Symbol(
  'alreadyTransformedToImage',
);

/**
 * Attached to an ol/Feature to reference the underlying oblique geometry
 */
export const obliqueGeometry: unique symbol = Symbol('obliqueGeometry');

/**
 * Attached to an ol/Feature which should only exist in oblqie coordinates and not be transformed to mercator on change
 */
export const doNotTransform: unique symbol = Symbol('doNotTransform');

/**
 * Attached to oblique features to reference the underlying original ol/Feature
 */
export const originalFeatureSymbol: unique symbol = Symbol('OriginalFeature');

/**
 * Attached to mercator or oblique geometries which are polygons but have a circular counterpart. Used to not
 * mess up circle drawing in oblique
 */
export const actuallyIsCircle: unique symbol = Symbol('ActuallyIsCircle');

/**
 * Can be attached to features to have the primitives be created sync instead of async. Use this
 * for faster response times to changes. Do not use this on bulk insertion etc. since sync creation blocks
 * the rendering thread
 */
export const createSync: unique symbol = Symbol('createSync');

/**
 * Can be present on ol/Feature to indicate the current primitives / billboards / models / labels associated with this feature
 */
export const primitives: unique symbol = Symbol('primitives');

/**
<<<<<<< HEAD
 * Attached to all panorama features with the properties required to create a panorama image
 */
export const panoramaFeature = Symbol('panoramaFeature');
=======
 * An INTERNAL symbol used to keep track of the scale of scaled feature primitives.
 */
export const scaleSymbol: unique symbol = Symbol('Scale');
>>>>>>> 6cbc86f2
<|MERGE_RESOLUTION|>--- conflicted
+++ resolved
@@ -46,12 +46,11 @@
 export const primitives: unique symbol = Symbol('primitives');
 
 /**
-<<<<<<< HEAD
- * Attached to all panorama features with the properties required to create a panorama image
- */
-export const panoramaFeature = Symbol('panoramaFeature');
-=======
  * An INTERNAL symbol used to keep track of the scale of scaled feature primitives.
  */
 export const scaleSymbol: unique symbol = Symbol('Scale');
->>>>>>> 6cbc86f2
+
+/**
+ * Attached to all panorama features with the properties required to create a panorama image
+ */
+export const panoramaFeature = Symbol('panoramaFeature');