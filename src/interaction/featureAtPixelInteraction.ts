--- conflicted
+++ resolved
@@ -217,11 +217,7 @@
       await this._obliqueHandler(event);
     } else if (
       event.map.className === 'CesiumMap' ||
-<<<<<<< HEAD
-      event.map.className === 'PanoramaMap' // XXX write dedicated panorama handler
-=======
       event.map.className === 'PanoramaMap'
->>>>>>> 41469550
     ) {
       await this._cesiumHandler(event);
     }
