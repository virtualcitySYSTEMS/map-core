--- conflicted
+++ resolved
@@ -21,10 +21,7 @@
 import PanoramaImageSelection from '../interaction/panoramaImageSelection.js';
 import type { PanoramaImage } from '../panorama/panoramaImage.js';
 import type PanoramaMap from '../map/panoramaMap.js';
-<<<<<<< HEAD
-=======
 import PanoramaTileHighlight from '../interaction/panoramaTileHighlight.js';
->>>>>>> 41469550
 
 export type MapCollectionInitializationError = {
   error: Error;
@@ -105,11 +102,8 @@
 
   private _panoramaImageSelection = new PanoramaImageSelection(this);
 
-<<<<<<< HEAD
-=======
   private _panoramaTileHighlight = new PanoramaTileHighlight();
 
->>>>>>> 41469550
   /**
    * Called, if a map fails to initialize. The map causing the error will be removed from the collection.
    */
@@ -173,13 +167,9 @@
     this.navigation.addController(
       new KeyboardController({ id: 'keyboard', target: this._target }),
     );
-<<<<<<< HEAD
-    this.eventHandler.addPersistentInteraction(this._panoramaImageSelection);
-=======
 
     this.eventHandler.addPersistentInteraction(this._panoramaImageSelection);
     this.eventHandler.addPersistentInteraction(this._panoramaTileHighlight);
->>>>>>> 41469550
   }
 
   /**
@@ -569,10 +559,7 @@
     });
     this._layerCollection.destroy();
     this._panoramaImageSelection.destroy();
-<<<<<<< HEAD
-=======
     this._panoramaTileHighlight.destroy();
->>>>>>> 41469550
     this.eventHandler.destroy();
     this.mapActivated.destroy();
     this.clippingObjectManager.destroy();
